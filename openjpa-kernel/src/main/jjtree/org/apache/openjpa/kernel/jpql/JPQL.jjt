/*
 * Licensed to the Apache Software Foundation (ASF) under one
 * or more contributor license agreements.  See the NOTICE file
 * distributed with this work for additional information
 * regarding copyright ownership.  The ASF licenses this file
 * to you under the Apache License, Version 2.0 (the
 * "License"); you may not use this file except in compliance
 * with the License.  You may obtain a copy of the License at
 *
 * http://www.apache.org/licenses/LICENSE-2.0
 *
 * Unless required by applicable law or agreed to in writing,
 * software distributed under the License is distributed on an
 * "AS IS" BASIS, WITHOUT WARRANTIES OR CONDITIONS OF ANY
 * KIND, either express or implied.  See the License for the
 * specific language governing permissions and limitations
 * under the License.
 */

/**
 *  An JP QL grammar parser.
 *
 *  Samples:
 *	  SELECT COUNT(p) FROM Person AS p
 *	  SELECT OBJECT(identifier) FROM schema identifier
 *	  SELECT identifier FROM schema AS identifier
 *
 *	@author Patrick Linskey
 *	@author Marc Prud'hommeaux
 */
options {
	NODE_PREFIX = "JPQL";
	NODE_PACKAGE = "org.apache.openjpa.kernel.jpql";
	MULTI = false;
	NODE_DEFAULT_VOID = true;
	JAVA_UNICODE_ESCAPE = true;
	STATIC = false;
	NODE_USES_PARSER = true;

	LOOKAHEAD = 1;


	// debugging variables
	// DEBUG_PARSER = true; 		// simple parser debug
	// DEBUG_TOKEN_MANAGER = true; 	// more verbose token manager debug
	// DEBUG_LOOKAHEAD = true; 		// more verbose lookahead debug

	SANITY_CHECK = true; // check for left-recursion, etc (must always be true)


	// FORCE_LA_CHECK = true;
}

PARSER_BEGIN(JPQL)
package org.apache.openjpa.kernel.jpql;

import java.io.*;



/**
 *	@nojavadoc
 */
public class JPQL
{
	String jpql;
	boolean inEnumPath;


	public JPQL (String jpql)
	{
		this (new StringReader (jpql));

		this.jpql = jpql;
	}


	public static void main (String[] args)
		throws Exception
	{
		if (args.length > 0)
		{
			for (int i = 0; i < args.length; i++)
			{
				JPQL parser = new JPQL (args[i]);
				SimpleNode ast = (SimpleNode) parser.parseQuery ();
				ast.dump (System.out, "");
			}
		}
		else
		{
			JPQL parser = new JPQL (System.in);
			while (true)
			{
				System.out.print ("Enter Expression: ");
				System.out.flush ();
				try
				{
					SimpleNode ast = (SimpleNode) parser.parseQuery ();
					if (ast == null)
						return;
					else
						ast.dump (System.out, "");
				}
				catch (Throwable x)
				{
					x.printStackTrace ();
					return;
				}
			}
		}
	}
}

PARSER_END(JPQL)


SKIP :
{
 	" "
    | "\n"
	| "\r"
	| "\t"
}


TOKEN [ IGNORE_CASE ]: /* basics */
{
	< COMMA: "," >

	|	< DOT: "." >

	|	< EQ: "=" >
	|	< NE: "<>" >
	|	< GT: ">" >
	|	< GE: ">=" >
	|	< LT: "<" >
	|	< LE: "<=" >

	|	< PLUS: "+" >
	|	< MINUS: "-" >

	|	< TIMES: "*" >
	|	< DIV: "/" >

	|	< NEW: "NEW" >

	|	< ALL: "ALL" >
	|	< ANY: "ANY" >
	|	< EXISTS: "EXISTS" >
	|	< SOME: "SOME" >
	|	< EMPTY: "EMPTY" >

	|	< ASC: "ASC" >
	|	< DESC: "DESC" >
	|	< ORDER: "ORDER" >
	|	< BY: "BY" >

	|	< IS: "IS" >
	|	< MEMBER: "MEMBER" >
	|	< OF: "OF" >
	|	< LIKE: "LIKE" >
	|	< ESCAPE: "ESCAPE" >
	|	< BETWEEN: "BETWEEN" >

	|	< NULL: "NULL" >
	|	< KEY: "KEY" >
	|	< VALUE: "VALUE" >
	|	< TYPE: "TYPE" >
	|	< ENTRY: "ENTRY" >
	|   < LOCAL: "LOCAL" >
	|   < EXTRACT: "EXTRACT" >
}

TOKEN [ IGNORE_CASE ]: /* aggregates */
{
	< AVG: "AVG" >
	|	< MIN: "MIN" >
	|	< MAX: "MAX" >
	|	< SUM: "SUM" >
	|	< COUNT: "COUNT" >
}

TOKEN [ IGNORE_CASE ]: /* boolean arithmetic */
{
	< OR: "OR" >
	|	< AND: "AND" >
	|	< NOT: "NOT" >
}

TOKEN [ IGNORE_CASE ]: /* functions returning strings */
{
	< CONCAT: "CONCAT" >
	|	< SUBSTRING: "SUBSTRING" >
	|	< TRIM: "TRIM" >
	|	< LOWER: "LOWER" >
	|	< UPPER: "UPPER" >
}

TOKEN [ IGNORE_CASE ]: /* trim specification */
{
	< LEADING: "LEADING" >
	|	< TRAILING: "TRAILING" >
	|	< BOTH: "BOTH" >
}


TOKEN [ IGNORE_CASE ]: /* functions returning numerics */
{
	< LENGTH: "LENGTH" >
	|	< LOCATE: "LOCATE" >
	|	< ABS: "ABS" >
	|   < CEILING: "CEILING" >
	|	< EXP: "EXP" >
	|   < FLOOR: "FLOOR" >
	|   < LN: "LN" >
	|	< SIGN: "SIGN" >
	|	< POWER: "POWER" >
	|	< ROUND: "ROUND" >
	|	< SQRT: "SQRT" >
	|	< MOD: "MOD" >
	|	< SIZE: "SIZE" >
	|	< INDEX: "INDEX" >
}

TOKEN [ IGNORE_CASE ]: /* datetime fields */
{
	< YEAR: "YEAR" >
	|   < QUARTER: "QUARTER" >
	|   < MONTH: "MONTH" >
	|   < WEEK: "WEEK" >
	|   < DAY: "DAY" >
	|   < HOUR: "HOUR" >
	|   < MINUTE: "MINUTE" >
	|   < SECOND: "SECOND" >
}

TOKEN [ IGNORE_CASE ]: /* datetime part */
{
	< DATE: "DATE" >
	|	< TIME: "TIME" >
}


TOKEN [ IGNORE_CASE ]: /* functions returning datetime */
{
	< CURRENT_DATE: "CURRENT_DATE" >
	|	< CURRENT_TIME: "CURRENT_TIME" >
	|	< CURRENT_TIMESTAMP: "CURRENT_TIMESTAMP" >
	|	< LOCAL_DATETIME: <LOCAL> (" ")+ "DATETIME" >
	|   < LOCAL_DATE: <LOCAL> (" ")+ "DATE" >
	|   < LOCAL_TIME: <LOCAL> (" ")+ "TIME" >
}

TOKEN [ IGNORE_CASE ]: /* type of query */
{
	< SELECT: "SELECT" >
	|	< DISTINCT: "DISTINCT" >
	|	< FROM: "FROM" >

	|	< UPDATE: "UPDATE" >
	|	< DELETE: "DELETE" >

	|	< WHERE: "WHERE" >
	|	< GROUP: "GROUP" >
	|	< HAVING: "HAVING" >

	|	< AS: "AS" >
	|	< LEFT: "LEFT" >
	|	< OUTER: "OUTER" >
	|	< INNER: "INNER" >
	|	< JOIN: "JOIN" >
	|	< FETCH: "FETCH" >
	|	< IN: "IN" >
	|	< SET: "SET" >

	|	< OBJECT: "OBJECT" >

	|	< CASE: "CASE" >
	|	< WHEN: "WHEN" >
	|	< ELSE: "ELSE" >
	|	< THEN: "THEN" >
	|	< END: "END" >
	|	< NULLIF: "NULLIF" >
	|	< COALESCE: "COALESCE" >
	|	< CLASS: "CLASS" >
}


/* inspired by the Java 1.0.2 specification */
/* ### should we limit this to the length that is valid in java? */
TOKEN : /* literals */
{
	< INTEGER_LITERAL: ((["0"-"9"])+) (["l","L"])? >
	| < DECIMAL_LITERAL:
		(((["0"-"9"])* "." (["0"-"9"])+) (<EXPONENT>)? (["f","F","d","D"])?
		| ((["0"-"9"])+ ".") (<EXPONENT>)? (["f","F","d","D"])?
		| ((["0"-"9"])+) (<EXPONENT>) (["f","F","d","D"])?
		| ((["0"-"9"])+) (<EXPONENT>)? (["f","F","d","D"])?) >
	| < #EXPONENT: ["e","E"] (["+","-"])? (["0"-"9"])+ >
	| < STRING_LITERAL: "'"
	  (("''" | ~["'"])
		/*
	  (("''" | ~["'","\\","\n","\r"])
		| ("\\"
			( ["n","t","b","r","f","\\","'"]
			| ["0"-"7"] ( ["0"-"7"] )?
			| ["0"-"3"] ["0"-"7"] ["0"-"7"]
			)
		  )
		*/
	  )*
	  "'"
	>
    // Double quoted string
    | < STRING_LITERAL2: "\"" ( (~["\""]) )* "\""
    >
	| < CHARACTER_LITERAL: "'"
	  (   (~["'","\\","\n","\r"])
		| ("\\"
			( ["n","t","b","r","f","\\","'"]
			| ["0"-"7"] ( ["0"-"7"] )?
			| ["0"-"3"] ["0"-"7"] ["0"-"7"]
			)
		  )
	  )
	  "'"
	>
	| < DATE_LITERAL: "{d '" (["0"-"9", "-"])* "'}"
	>
	| < TIME_LITERAL: "{t '" (["0"-"9", ":"])* "'}"
	>
	| < TIMESTAMP_LITERAL: "{ts '" (["0"-"9", "-", ":", " ", "."])* "'}"
	>
}

TOKEN [ IGNORE_CASE ]: /* boolean literals can be case-insensitive */
{
	< BOOLEAN_LITERAL: "TRUE" | "FALSE" >
}

/* From the Java 1.0.2 specification */
TOKEN : /* IDENTIFIERS */
{
  < IDENTIFIER: <LETTER> (<LETTER>|<DIGIT>)* >
	|
  < #LETTER:
	  [
	   "\u0024", 			// $
	   "\u0041"-"\u005a", 	// A-Z
	   "\u005f", 			// _
	   "\u0061"-"\u007a", 	// a-z
	   "\u00c0"-"\u00d6",
	   "\u00d8"-"\u00f6",
	   "\u00f8"-"\u00ff",
	   "\u0100"-"\u1fff",
	   "\u3040"-"\u318f",
	   "\u3300"-"\u337f",
	   "\u3400"-"\u3d2d",
	   "\u4e00"-"\u9fff",
	   "\uf900"-"\ufaff"
	  ]
  >
	|
  < #DIGIT:
	  [
	   "\u0030"-"\u0039", 	// 0-9
	   "\u0660"-"\u0669",
	   "\u06f0"-"\u06f9",
	   "\u0966"-"\u096f",
	   "\u09e6"-"\u09ef",
	   "\u0a66"-"\u0a6f",
	   "\u0ae6"-"\u0aef",
	   "\u0b66"-"\u0b6f",
	   "\u0be7"-"\u0bef",
	   "\u0c66"-"\u0c6f",
	   "\u0ce6"-"\u0cef",
	   "\u0d66"-"\u0d6f",
	   "\u0e50"-"\u0e59",
	   "\u0ed0"-"\u0ed9",
	   "\u1040"-"\u1049"
	  ]
  >
}


Node parseQuery() : { }
{
	(select_statement() | update_statement() | delete_statement()) <EOF>
	{
		return jjtree.rootNode();
	}
}


void select_statement() #SELECT : { }
{
	select_clause()
		from_clause()
		[where_clause()]
		[groupby_clause()]
		[having_clause()]
		[orderby_clause()]
}


void update_statement() #UPDATE : { }
{
	update_clause() [ where_clause() ]
}


void delete_statement() #DELETE : { }
{
	<DELETE> <FROM> (from_item() #FROM) [where_clause()]
}


void from_clause() #FROM : { }
{
	<FROM> identification_variable_declaration()
	(LOOKAHEAD(1) <COMMA> (LOOKAHEAD(collection_member_declaration()) collection_member_declaration() | LOOKAHEAD(identification_variable_declaration())identification_variable_declaration()))*
}


void identification_variable_declaration(): { }
{
	from_item() (LOOKAHEAD(fetch_join()) fetch_join() | LOOKAHEAD(inner_join()) inner_join() | LOOKAHEAD(outer_join()) outer_join())*
}


void from_item() #FROMITEM : { }
{
	abstract_schema_name() [LOOKAHEAD(1)<AS>] [LOOKAHEAD(identification_variable())identification_variable()]
}


void subquery_from_clause() #FROM : { }
{
	<FROM> subquery_from_item()
		( LOOKAHEAD(1) <COMMA> subquery_from_item() )*
}


void subselect_identification_variable_declaration(): { }
{
	from_item() (LOOKAHEAD(inner_join()) inner_join() | LOOKAHEAD(outer_join()) outer_join())*
}

void subquery_from_item() : { }
{
    LOOKAHEAD(collection_member_declaration()) collection_member_declaration()
	| LOOKAHEAD(subselect_identification_variable_declaration()) subselect_identification_variable_declaration()
}

void inner_join() #INNERJOIN : { }
{
	[<INNER>] <JOIN> path() [<AS>] identification_variable()
}


void collection_member_declaration() #INNERJOIN : { }
{
	// synonymous with "INNER JOIN path AS identifier" (InnerJoin)
	<IN> "(" (LOOKAHEAD(path()) path()
		| LOOKAHEAD(qualified_path()) qualified_path()) ")" [ LOOKAHEAD(1)<AS>] identification_variable()
}

void outer_join() #OUTERJOIN : { }
{
	<LEFT> [ <OUTER>] <JOIN> path() [ LOOKAHEAD(1)<AS>] identification_variable()
}


void fetch_join() : { }
{
	outer_fetch_join() | inner_fetch_join()
}


void outer_fetch_join() #OUTERFETCHJOIN : { }
{
	<LEFT> [<OUTER>] <JOIN> <FETCH> path()
}


void inner_fetch_join() #INNERFETCHJOIN : { }
{
	[<INNER>] <JOIN> <FETCH> path()
}


void path() #PATH : { }
{
	// a path is any dot-separated path expression starting with a
	// non-reserved word
	identification_variable() (LOOKAHEAD(2) <DOT> path_component())+
}


void update_clause() : { }
{
	<UPDATE> from_item() #FROM set_clause()
}


void set_clause() : { }
{
	<SET> update_item() (<COMMA> update_item())*
}


void update_item() #UPDATEITEM : { }
{
	path() EQ() new_value()
}


void new_value() #UPDATEVALUE : { }
{
    LOOKAHEAD(case_expression()) case_expression() |
	LOOKAHEAD(arithmetic_expression()) arithmetic_expression() |
	LOOKAHEAD(string_primary()) string_primary() |
	LOOKAHEAD(datetime_primary()) datetime_primary() |
	LOOKAHEAD(boolean_primary()) boolean_primary() |
	LOOKAHEAD(enum_primary()) enum_primary() |
	LOOKAHEAD(simple_entity_expression()) simple_entity_expression() |
	<NULL>
}


void simple_entity_expression() : { }
{
	identification_variable() | input_parameter()
}


void select_clause() #SELECTCLAUSE : { }
{
	<SELECT> [distinct()] select_expressions()
}


void simple_select_clause() #SELECTCLAUSE : { }
{
	<SELECT> [distinct()] subselect_expressions()
}


void select_expressions() #SELECTEXPRESSIONS : { }
{
	select_expression() (<COMMA> select_expression())*
}


void select_expression() #SELECTEXPRESSION : { }
{
	(LOOKAHEAD(scalar_expression()) scalar_expression()
		| LOOKAHEAD(aggregate_select_expression()) aggregate_select_expression()
		| LOOKAHEAD(path()) path()
		| LOOKAHEAD(qualified_path()) qualified_path()
		| LOOKAHEAD(qualified_identification_variable()) qualified_identification_variable()
		| LOOKAHEAD(identification_variable()) identification_variable()
		| <OBJECT> "(" identification_variable() ")"
		| constructor_expression()
		| LOOKAHEAD(entity_type_expression()) entity_type_expression()
		| LOOKAHEAD(select_extension()) select_extension()
	) [ LOOKAHEAD(1)[<AS>] identification_variable()]
}


void select_extension() #SELECTEXTENSION : { }
{
    scalar_function()
}


void subselect_expressions() #SELECTEXPRESSIONS : { }
{
	subselect_expression() (<COMMA> subselect_expression())*
}


void subselect_expression() #SELECTEXPRESSION : { }
{
	LOOKAHEAD(scalar_expression()) scalar_expression()
		| LOOKAHEAD(path()) path()
		| LOOKAHEAD(qualified_path()) qualified_path()
		| LOOKAHEAD(qualified_identification_variable()) qualified_identification_variable()
		| LOOKAHEAD(aggregate_select_expression()) aggregate_select_expression()
		| LOOKAHEAD(identification_variable()) identification_variable()
}


void constructor_expression() #CONSTRUCTOR : { }
{
	<NEW> classname() constructor_parameters()
}


void classname() #CLASSNAME :
{ Token t; }
{
	identification_variable() (<DOT> identification_variable())*
}


void constructor_parameters() #CONSTRUCTORPARAMS : { }
{
	"(" (constructor_parameter()) (<COMMA> (constructor_parameter()))* ")"
}


void constructor_parameter() #CONSTRUCTORPARAM : { }
{
	LOOKAHEAD(scalar_expression()) scalar_expression()
	| LOOKAHEAD(qualified_path()) qualified_path()
	| LOOKAHEAD(qualified_identification_variable()) qualified_identification_variable()
	| LOOKAHEAD(path()) path()
	| LOOKAHEAD(aggregate_select_expression()) aggregate_select_expression()
	| LOOKAHEAD(identification_variable()) identification_variable()
}


/* rewritten to reduce lookaheads */
void aggregate_select_expression() #AGGREGATE : { }
{
	(avg() | max() | min() | sum() | count())
}


void distinct() #DISTINCT : { }
{
	<DISTINCT>
}


void aggregate_path() : { }
{
	"(" (
		LOOKAHEAD(arithmetic_expression()) arithmetic_expression() |
		LOOKAHEAD(distinct_path()) distinct_path() |
		LOOKAHEAD(path()) path() |
		LOOKAHEAD(qualified_path()) qualified_path() |
		LOOKAHEAD(identification_variable()) identification_variable()
	) ")"
}


void distinct_path() #DISTINCTPATH : { }
{
	<DISTINCT> (
		LOOKAHEAD(path()) path() |
		LOOKAHEAD(qualified_path()) qualified_path() |
		LOOKAHEAD(qualified_identification_variable()) qualified_identification_variable() |
		LOOKAHEAD(identification_variable()) identification_variable()
	 )
}


void count() #COUNT : { }
{
	<COUNT> aggregate_path()
}


void avg() #AVERAGE : { }
{
	<AVG> aggregate_path()
}


void max() #MAX : { }
{
	<MAX> aggregate_path()
}


void min() #MIN : { }
{
	<MIN> aggregate_path()
}


void sum() #SUM : { }
{
	<SUM> aggregate_path()
}


void where_clause() #WHERE : { }
{
	<WHERE> conditional_expression()
}


void groupby_clause() #GROUPBY : { }
{
	<GROUP> <BY> groupby_item()
		(LOOKAHEAD(2) <COMMA> (groupby_item()))*
}


void groupby_item() : { }
{
	LOOKAHEAD(path()) path()
	| LOOKAHEAD(groupby_extension()) groupby_extension()
	| LOOKAHEAD(qualified_path()) qualified_path()
	| LOOKAHEAD(general_identification_variable()) general_identification_variable()
	| LOOKAHEAD(identification_variable()) identification_variable()
}


void groupby_extension() #GROUPBYEXTENSION : { }
{
    scalar_function()
}


void having_clause() #HAVING : { }
{
	<HAVING> conditional_expression()
}


void subquery() #SUBSELECT : { }
{
	simple_select_clause()
		subquery_from_clause()
		[LOOKAHEAD(where_clause()) where_clause()]
		[LOOKAHEAD(groupby_clause()) groupby_clause()]
		[LOOKAHEAD(having_clause()) having_clause()]
}


/* changed to eliminate left recursion */
void conditional_expression() : { }
{
	conditional_term() (LOOKAHEAD(2) <OR> (conditional_expression() #OR(2)))*
}


/* changed to eliminate left recursion */
void conditional_term() : { }
{
	conditional_factor() (LOOKAHEAD(2) <AND> (conditional_term() #AND(2)))*
}


void conditional_factor() : { }
{
	LOOKAHEAD(<NOT> conditional_primary())
	(<NOT> conditional_primary() #NOT) | conditional_primary()
}


void conditional_primary() : { }
{
	LOOKAHEAD(simple_cond_expression())
	simple_cond_expression() | "(" conditional_expression() ")"
}


void simple_cond_expression() : { }
{
	//LOOKAHEAD(all_or_any_expression()) all_or_any_expression() |
	LOOKAHEAD(exists_expression()) exists_expression() |
	LOOKAHEAD(comparison_expression()) comparison_expression() |
	LOOKAHEAD(between_expression()) between_expression() |
	LOOKAHEAD(like_expression()) like_expression() |
	LOOKAHEAD(in_expression()) in_expression() |
	LOOKAHEAD(null_comparison_expression()) null_comparison_expression() |
	LOOKAHEAD(empty_collection_comparison_expression()) empty_collection_comparison_expression() |
	LOOKAHEAD(collection_member_expression()) collection_member_expression()
}


void between_expression() #BETWEEN : { }
{
	LOOKAHEAD(6) arithmetic_expression()
		[<NOT> { jjtThis.not = true; }] <BETWEEN> arithmetic_expression()
		<AND> arithmetic_expression()
	| LOOKAHEAD(6) string_expression()
		[<NOT> { jjtThis.not = true; }] <BETWEEN> string_expression() <AND> string_expression()
	| LOOKAHEAD(6) datetime_expression()
		[<NOT> { jjtThis.not = true; }] <BETWEEN> datetime_expression() <AND> datetime_expression()
}


void in_expression() #IN : { }
{
	(path() | scalar_function() | type_discriminator()) [ LOOKAHEAD(1) <NOT> { jjtThis.not = true; }] <IN>
		("(" (literal_or_param()
			(<COMMA> (literal_or_param()))* | subquery())
		 ")"
		| collection_valued_input_parameter()
		)
}

void entity_type_literal() #TYPELITERAL : { }
{
    identification_variable()
}

void literal_or_param() : { }
{
	(numeric_literal()
	| string_literal()
	| string_literal2()
	| boolean_literal()
	| input_parameter()
	| entity_type_literal())
}


void like_expression() #LIKE : { }
{
	string_expression() [<NOT> { jjtThis.not = true; }] <LIKE> pattern_value()
}


void null_comparison_expression() #ISNULL : { }
{
	(input_parameter()
	 | LOOKAHEAD(path()) path()
	 | LOOKAHEAD(qualified_path()) qualified_path()
	 | <VALUE> "(" identification_variable() ")"
	 | LOOKAHEAD(aggregate_select_expression()) aggregate_select_expression()
	) <IS> [<NOT> { jjtThis.not = true; }] <NULL>
}


void empty_collection_comparison_expression() #ISEMPTY : { }
{
	(LOOKAHEAD(path()) path() | LOOKAHEAD(qualified_path()) qualified_path())
	<IS> [<NOT> { jjtThis.not = true; }] <EMPTY>
}


void collection_member_expression() #MEMBEROF : { }
{
	(LOOKAHEAD(path()) path() | input_parameter() | LOOKAHEAD(literal()) literal() | path_component())
	[<NOT> { jjtThis.not = true; }] <MEMBER> [<OF>]
	(LOOKAHEAD(path()) path() | LOOKAHEAD(qualified_path()) qualified_path())
}


void exists_expression() #EXISTS : { }
{
	[<NOT> { jjtThis.not = true; }] <EXISTS> "(" subquery() ")"
}


void all_or_any_expression() : { }
{
	any_expression() | some_expression() | all_expression()
}


void any_expression() #ANY : { }
{
	<ANY> "(" subquery() ")"
}


void some_expression() #ANY : { }
{
	// SOME and ANY are synonymous
	<SOME> "(" subquery() ")"
}


void all_expression() #ALL : { }
{
	<ALL> "(" subquery() ")"
}


void comparison_expression() : { }
{
	// comparison_expression ::= string_value comparison_operator {string_expression | all_or_any_expression} | boolean_value { =|<>} {boolean_expression | all_or_any_expression} | datetime_primary comparison_operator {datetime_expression | all_or_any_expression} | entity_bean_value { = | <> } {entity_bean_expression | all_or_any_expression} | arithmetic_value comparison_operator {arithmetic_expression | all_or_any_expression

	LOOKAHEAD(arithmetic_comp()) arithmetic_comp() |
	LOOKAHEAD(string_comp()) string_comp() |
	LOOKAHEAD(boolean_comp()) boolean_comp() |
	LOOKAHEAD(enum_comp()) enum_comp() |
	LOOKAHEAD(datetime_comp()) datetime_comp() |
	LOOKAHEAD(entity_comp()) entity_comp() |
	LOOKAHEAD(entity_type_comp()) entity_type_comp()
}


void string_comp() : { }
{
	string_expression() (
		(<EQ> (string_expression()|all_or_any_expression()) #EQUALS(2))
		| (<NE> (string_expression()|all_or_any_expression()) #NOTEQUALS(2))
		| (<GT> (string_expression() | all_or_any_expression()) #GREATERTHAN(2))
		| (<GE> (string_expression() | all_or_any_expression()) #GREATEROREQUAL(2))
		| (<LT> (string_expression() | all_or_any_expression()) #LESSTHAN(2))
		| (<LE> (string_expression() | all_or_any_expression()) #LESSOREQUAL(2))
		)
}


void boolean_comp() : { }
{
	boolean_expression() (
	(<EQ> (boolean_expression() | all_or_any_expression()) #EQUALS(2))
	| (<NE> (boolean_expression() | all_or_any_expression()) #NOTEQUALS(2))
	)
}

void enum_comp() : { }
{
	enum_expression() (
	(<EQ> (enum_expression() | all_or_any_expression()) #EQUALS(2))
	| (<NE> (enum_expression() | all_or_any_expression()) #NOTEQUALS(2))
	)
}

void entity_comp() : { }
{
	entity_bean_expression() (
	(<EQ> ((LOOKAHEAD(all_or_any_expression()) all_or_any_expression() | entity_bean_expression()) #EQUALS(2)))
	| (<NE> ((LOOKAHEAD(all_or_any_expression()) all_or_any_expression() | entity_bean_expression()) #NOTEQUALS(2)))
	)
}


void arithmetic_comp() : { }
{
	// arithmetic_value() (
	arithmetic_expression() (
	(<EQ> (arithmetic_expression() | all_or_any_expression()) #EQUALS(2))
	| (<GT> (arithmetic_expression() | all_or_any_expression()) #GREATERTHAN(2))
	| (<GE> (arithmetic_expression() | all_or_any_expression()) #GREATEROREQUAL(2))
	| (<LT> (arithmetic_expression() | all_or_any_expression()) #LESSTHAN(2))
	| (<LE> (arithmetic_expression() | all_or_any_expression()) #LESSOREQUAL(2))
	| (<NE> (arithmetic_expression() | all_or_any_expression()) #NOTEQUALS(2))
	)
}


void datetime_comp() : { }
{
	datetime_expression() (
	(<EQ> (datetime_expression() | all_or_any_expression()) #EQUALS(2))
	| (<GT> (datetime_expression() | all_or_any_expression()) #GREATERTHAN(2))
	| (<GE> (datetime_expression() | all_or_any_expression()) #GREATEROREQUAL(2))
	| (<LT> (datetime_expression() | all_or_any_expression()) #LESSTHAN(2))
	| (<LE> (datetime_expression() | all_or_any_expression()) #LESSOREQUAL(2))
	| (<NE> (datetime_expression() | all_or_any_expression()) #NOTEQUALS(2))
	)
}

void scalar_function() : { }
{
    LOOKAHEAD(2) functions_returning_numerics() 
		| LOOKAHEAD(2) functions_returning_datetime()
        | functions_returning_strings()
}

void arithmetic_value() : { }
{
	path() | LOOKAHEAD(2) functions_returning_numerics() | "(" subquery() ")"
}


/* changed to eliminate left recursion */
void arithmetic_expression() : { }
{
	arithmetic_term()
		((<PLUS> arithmetic_expression() #ADD(2))
		| (<MINUS> arithmetic_expression() #SUBTRACT(2)))*
}


/* changed to eliminate left recursion */
void arithmetic_term() : { }
{
	arithmetic_factor()
		((<TIMES> arithmetic_term() #MULTIPLY(2))
		| (<DIV> arithmetic_term() #DIVIDE(2)))*
}


void arithmetic_factor() : { }
{
	numeric_literal() |
	input_parameter() |
	LOOKAHEAD(path()) path() |
	LOOKAHEAD(qualified_path()) qualified_path() |
	LOOKAHEAD(general_identification_variable()) general_identification_variable() |
	LOOKAHEAD(identification_variable()) identification_variable() |
	LOOKAHEAD("("  arithmetic_expression()) "("  arithmetic_expression() ")" |
	LOOKAHEAD(functions_returning_numerics()) functions_returning_numerics() |
	LOOKAHEAD(aggregate_select_expression()) aggregate_select_expression() |
	LOOKAHEAD(case_expression()) case_expression() |
	LOOKAHEAD("(" subquery()) "(" subquery() ")"
}


void qualified_path() #QUALIFIEDPATH : { }
{
    ( <KEY> "(" identification_variable() ")" #KEY(1)
    | <VALUE> "(" identification_variable() ")"
    ) (LOOKAHEAD(2) <DOT> path_component())+
}

void qualified_identification_variable() #QUALIFIEDIDENTIFIER : { }
{
    ( <KEY> "(" identification_variable() ")" #KEY(1)
    | <VALUE> "(" identification_variable() ")" #VALUE(1)
    | <ENTRY> "(" identification_variable() ")" #ENTRY(1)
    )
}

void general_identification_variable() #GENERALIDENTIFIER : { }
{
    ( <KEY> "(" identification_variable() ")" #KEY(1)
    | <VALUE> "(" identification_variable() ")" #VALUE(1)
    )
}

void entity_type_comp() : { }
{
    (entity_type_expression() | entity_type_literal())
	( <EQ> (entity_type_expression() | entity_type_literal()) #EQUALS(2)
	| <NE> (entity_type_expression() | entity_type_literal()) #NOTEQUALS(2)
	)
}

void type_discriminator() #TYPE : { }
{
    <TYPE> "(" (LOOKAHEAD(path()) path()
               | LOOKAHEAD(qualified_path()) qualified_path()
               | LOOKAHEAD(general_identification_variable()) general_identification_variable()
               | LOOKAHEAD(identification_variable()) identification_variable()
               | LOOKAHEAD(input_parameter()) input_parameter())
            ")"
}

void entity_type_expression(): { }
{
    type_discriminator() |
    input_parameter()
}

void scalar_expression() #SCALAREXPRESSION : { }
{
    LOOKAHEAD(arithmetic_expression()) arithmetic_expression() |
    LOOKAHEAD(case_expression()) case_expression() |
    LOOKAHEAD(string_primary()) string_primary() |
    LOOKAHEAD(datetime_primary()) datetime_primary() |
    LOOKAHEAD(enum_primary()) enum_primary() |
    LOOKAHEAD(boolean_primary()) boolean_primary() |
    LOOKAHEAD(entity_type_expression()) entity_type_expression()
}

void case_expression() #CASE : { }
{
	<CASE>
	    ( LOOKAHEAD(general_case_expression()) general_case_expression()
        | LOOKAHEAD(simple_case_expression()) simple_case_expression()
        ) |
    <COALESCE> coalesce_expression() |
    <NULLIF> nullif_expression()
}

void general_case_expression() #GENERALCASE : { }
{
    (when_clause())+
    <ELSE> (LOOKAHEAD(2) scalar_expression() | entity_type_literal())
    <END>
}

void when_clause() #WHEN : { }
{
    <WHEN> conditional_expression()
    <THEN> (LOOKAHEAD(2) scalar_expression() | entity_type_literal())
}

void simple_case_expression() #SIMPLECASE : { }
{
    (LOOKAHEAD(type_discriminator()) type_discriminator() | LOOKAHEAD(path()) path())
    (simple_when_clause())+
    <ELSE> (LOOKAHEAD(2) scalar_expression() | entity_type_literal())
    <END>
}

void simple_when_clause() #WHENSCALAR : { }
{
    <WHEN> (LOOKAHEAD(2) scalar_expression() | entity_type_literal())
    <THEN> (LOOKAHEAD(2) scalar_expression() | entity_type_literal())
}

void coalesce_expression() #COALESCE : { }
{
    // COALESCE(e1,e2) => CASE WHEN e1 IS NOT NULL THEN e1 ELSE e2 END
    // COALESCE(e1,e2,...,eN) => CASE WHEN e1 IS NOT NULL THEN e1 ELSE COALESCE(e2,...eN) END
    "(" scalar_expression() (<COMMA> scalar_expression())+ ")"
}

void nullif_expression() #NULLIF : { }
{
    // NULLIF(e1,e2) => CASE WHEN e1=e2 THEN NULL ELSE e1 END
    "(" scalar_expression() <COMMA> scalar_expression() ")"
}

void negative() #NEGATIVE : { }
{
	<MINUS>
}


void string_value() : { }
{
	path() | functions_returning_strings() | "(" subquery() ")"
}


void string_expression() : { }
{
	input_parameter() | string_primary()
}


void string_primary() : { }
{
	string_literal() | string_literal2() | LOOKAHEAD(path()) path() |
	LOOKAHEAD(qualified_path()) qualified_path() |
	LOOKAHEAD(general_identification_variable()) general_identification_variable() |
	LOOKAHEAD(identification_variable()) identification_variable() |
	LOOKAHEAD("(" string_expression()) "(" string_expression() ")" |
	functions_returning_strings() | LOOKAHEAD("(" subquery()) "(" subquery() ")"
	| case_expression()
}


void datetime_expression() : { }
{
	datetime_primary() | "(" subquery() ")"
}


void datetime_primary() : { }
{
    date_literal() | time_literal() | timestamp_literal() |
	LOOKAHEAD(path()) path() | functions_returning_datetime() | input_parameter() | aggregate_select_expression()
	| LOOKAHEAD(qualified_path()) qualified_path()
	| LOOKAHEAD(general_identification_variable()) general_identification_variable()
	| LOOKAHEAD(identification_variable()) identification_variable()
	| case_expression()
}


void boolean_value() : { }
{
	path() | "(" subquery() ")"
}


void boolean_expression() : { }
{
	boolean_primary() | "(" subquery() ")"
}


void boolean_primary() : { }
{
	LOOKAHEAD(path()) path() | boolean_literal() | input_parameter()
	| LOOKAHEAD(qualified_path()) qualified_path()
	| LOOKAHEAD(general_identification_variable()) general_identification_variable()
	| LOOKAHEAD(identification_variable()) identification_variable()
	| case_expression()
}


void enum_expression() : { }
{
	enum_primary() | "(" subquery() ")"
}


void enum_primary() : { }
{
	LOOKAHEAD(2) path()
	| LOOKAHEAD(enum_literal()) enum_literal()
	| LOOKAHEAD(input_parameter()) input_parameter()
	| LOOKAHEAD(qualified_path()) qualified_path()
	| LOOKAHEAD(general_identification_variable()) general_identification_variable()
	| LOOKAHEAD(identification_variable()) identification_variable()
	| case_expression()
}


void enum_literal() : { }
{
	{ inEnumPath = true; }
	path()
	{ inEnumPath = false; }
}


void entity_bean_value() : { }
{
	LOOKAHEAD(path()) path()
	| LOOKAHEAD(qualified_path()) qualified_path()
	| LOOKAHEAD(path_component()) path_component()
}


void entity_bean_expression() : { }
{
	input_parameter() | entity_bean_value()
}


void functions_returning_strings() : { }
{
	concat() | substring() | trim() | lower() | upper()
}


void concat() #CONCAT : { }
{
	<CONCAT> "(" string_expression() <COMMA> string_expression() [ <COMMA> string_expression() ] ")"
}


void substring() #SUBSTRING : { }
{
	<SUBSTRING> "(" string_expression() <COMMA> arithmetic_expression() [ <COMMA> arithmetic_expression() ] ")"
}


void trim() #TRIM : { }
{
	<TRIM> "(" [LOOKAHEAD(2)[trim_specification()] [trim_character()] <FROM>]
		string_expression() ")"
}


void lower() #LOWER : { }
{
	<LOWER> "(" string_expression() ")"
}


void upper() #UPPER : { }
{
	<UPPER> "(" string_expression() ")"
}



void trim_specification() : { }
{
	LOOKAHEAD(2) (<LEADING> #TRIMLEADING) | (<TRAILING> #TRIMTRAILING) | (<BOTH> #TRIMBOTH)
}


void functions_returning_numerics() : { }
{
<<<<<<< HEAD
	LOOKAHEAD(2) length() | locate() | abs() | sqrt() | mod() | size() | index() | extract_datetime_field()
=======
	length() | locate() | abs() | ceiling() | exp() | floor() | ln() | sign() | power() | round() | sqrt() | mod() | size() | index()
>>>>>>> 4cc30509
}


void length() #LENGTH : { }
{
	<LENGTH> "(" string_expression() ")"

}


void locate() #LOCATE : { }
{
	<LOCATE> "(" string_expression() <COMMA> string_expression()
		[<COMMA> arithmetic_expression()] ")"

}


void abs() #ABS : { }
{
	<ABS> "(" arithmetic_expression() ")"

}

void ceiling() #CEILING : { }
{
	<CEILING> "(" arithmetic_expression() ")"

}

void exp() #EXP : { }
{
	<EXP> "(" arithmetic_expression() ")"

}

void floor() #FLOOR : { } 
{
	<FLOOR> "(" arithmetic_expression() ")"

}

void ln() #LN : { }
{
	<LN> "(" arithmetic_expression() ")"

}

void sign() #SIGN : { }
{
	<SIGN> "(" arithmetic_expression() ")"

}

void power() #POWER : { }
{
	<POWER> "(" arithmetic_expression() <COMMA> arithmetic_expression() ")"

}

void round() #ROUND : { }
{
	<ROUND> "(" arithmetic_expression() <COMMA> arithmetic_expression() ")"

}

void sqrt() #SQRT : { }
{
	<SQRT> "(" arithmetic_expression() ")"

}


void mod() #MOD : { }
{
	<MOD> "(" arithmetic_expression() <COMMA> arithmetic_expression() ")"

}


void size() #SIZE : { }
{
	<SIZE> "(" (LOOKAHEAD(path()) path() |
		LOOKAHEAD(qualified_path()) qualified_path()) ")"
}

void index() #INDEX : { }
{
    <INDEX> "(" identification_variable() ")"
}

void datetime_field() : { }
{
	( <YEAR> #YEAR | <QUARTER> #QUARTER | <MONTH> #MONTH | <WEEK> #WEEK | <DAY> #DAY | <HOUR> #HOUR | <MINUTE> #MINUTE | <SECOND> #SECOND )
}

void extract_datetime_field() #EXTRACTDATETIMEFIELD : {}
{
	<EXTRACT> "(" datetime_field() <FROM> datetime_expression() ")"

}

void datetime_part() : {}
{
	( <DATE> #DATE | <TIME> #TIME )

}

void extract_datetime_part() #EXTRACTDATETIMEPART : {}
{
	<EXTRACT> "(" datetime_part() <FROM> datetime_expression() ")"

}

void functions_returning_datetime() : { }
{
	LOOKAHEAD(2) <CURRENT_DATE> #CURRENTDATE
	| <CURRENT_TIME> #CURRENTTIME
	| <CURRENT_TIMESTAMP> #CURRENTTIMESTAMP
	| <LOCAL_DATETIME> #LOCALDATETIME
	| <LOCAL_DATE> #LOCALDATE
	| <LOCAL_TIME> #LOCALTIME
	| extract_datetime_part() 
}


void orderby_clause() #ORDERBY : { }
{
	<ORDER> <BY> orderby_item() (<COMMA> orderby_item())*
}


void orderby_item() #ORDERBYITEM : { }
{
	(LOOKAHEAD(path()) path() | LOOKAHEAD(qualified_path()) qualified_path()
	 | LOOKAHEAD(general_identification_variable()) general_identification_variable()
	 | orderby_extension() | identification_variable()
	 )
	    [ <ASC> #ASCENDING | <DESC> #DESCENDING ]
}


void orderby_extension() #ORDERBYEXTENSION : { }
{
    aggregate_select_expression()
}


void abstract_schema_name() #ABSTRACTSCHEMANAME : { }
{
	path_component() (<DOT> path_component())*
}


void tok() #TOK :
{ Token t; }
{
	t = <IDENTIFIER> { jjtThis.setToken (t); }
}


void identification_variable() #IDENTIFIER :
{ Token t; }
{
	t = <IDENTIFIER> { jjtThis.setToken (t); }
}


void path_component() #IDENTIFICATIONVARIABLE :
{ Token t; }
{
	// unlike the identifier(), the path_component() *can* be a
	// reserved word. E.g., Order.group.length is a perfectly
	// valid path expression
	(
	t = <NEW>
	| t = <ALL>
	| t = <ANY>
	| t = <EXISTS>
	| t = <SOME>
	| t = <EMPTY>
	| t = <ASC>
	| t = <DESC>
	| t = <ORDER>
	| t = <IS>
	| t = <MEMBER>
	| t = <OF>
	| t = <LIKE>
	| t = <ESCAPE>
	| t = <BETWEEN>
	| t = <NULL>
	| t = <AVG>
	| t = <MIN>
	| t = <MAX>
	| t = <SUM>
	| t = <COUNT>
	| t = <OR>
	| t = <AND>
	| t = <NOT>
	| t = <CONCAT>
	| t = <SUBSTRING>
	| t = <TRIM>
	| t = <LOWER>
	| t = <UPPER>
	| t = <LEADING>
	| t = <TRAILING>
	| t = <BOTH>
	| t = <LENGTH>
	| t = <LOCATE>
	| t = <ABS>
	| t = <CEILING>
	| t = <EXP>
	| t = <FLOOR>
	| t = <LN>
	| t = <SIGN>
	| t = <POWER>
	| t = <ROUND>
	| t = <SQRT>
	| t = <MOD>
	| t = <SIZE>
	| t = <CURRENT_DATE>
	| t = <CURRENT_TIME>
	| t = <CURRENT_TIMESTAMP>
	| t = <LOCAL_DATETIME>
	| t = <LOCAL_TIME>
	| t = <LOCAL_DATE>
	| t = <LOCAL>
	| t = <DATE>
	| t = <TIME>
	| t = <YEAR>
	| t = <QUARTER>
	| t = <MONTH>
	| t = <WEEK>
	| t = <DAY>
	| t = <HOUR>
	| t = <MINUTE>
	| t = <SECOND>
	| t = <SELECT>
	| t = <DISTINCT>
	| t = <FROM>
	| t = <UPDATE>
	| t = <DELETE>
	| t = <WHERE>
	| t = <GROUP>
	| t = <BY>
	| t = <HAVING>
	| t = <AS>
	| t = <LEFT>
	| t = <OUTER>
	| t = <INNER>
	| t = <JOIN>
	| t = <FETCH>
	| t = <IN>
	| t = <SET>
	| t = <OBJECT>
	| t = <IDENTIFIER>
	| t = <CASE>
	| t = <COALESCE>
	| t = <NULLIF>
	| t = <WHEN>
	| t = <THEN>
	| t = <ELSE>
	| t = <END>
	| t = <KEY>
	| t = <VALUE>
	| t = <ENTRY>
	| t = <INDEX>
	| t = <TYPE>
	| t = <CLASS>
    ) { jjtThis.setToken (t); }
}


void literal() : { }
{
	numeric_literal() | boolean_literal() | string_literal() | string_literal2() | enum_literal() | date_literal() |
	time_literal() | timestamp_literal()
}


void numeric_literal() : { }
{
	LOOKAHEAD(decimal_literal()) decimal_literal() | integer_literal()
}


void integer_literal() #INTEGERLITERAL :
{ Token t; }
{
	[<PLUS> | negative()] t = <INTEGER_LITERAL> { jjtThis.setToken (t); }
}


void decimal_literal() #DECIMALLITERAL :
{ Token t; }
{
	 [<PLUS> | negative()] t = <DECIMAL_LITERAL> { jjtThis.setToken (t); }
}


void boolean_literal() #BOOLEANLITERAL :
{ Token t; }
{
	t = <BOOLEAN_LITERAL> { jjtThis.setToken (t); }
}


void string_literal() #STRINGLITERAL :
{ Token t; }
{
	t = <STRING_LITERAL> { jjtThis.setToken (t); }
}


void string_literal2() #STRINGLITERAL2 :
{ Token t; }
{
	t = <STRING_LITERAL2> { jjtThis.setToken (t); }
}

void date_literal() #DATELITERAL :
{ Token t; }
{
	t = <DATE_LITERAL> { jjtThis.setToken (t); }
}


void time_literal() #TIMELITERAL :
{ Token t; }
{
	t = <TIME_LITERAL> { jjtThis.setToken (t); }
}


void timestamp_literal() #TIMESTAMPLITERAL :
{ Token t; }
{
	t = <TIMESTAMP_LITERAL> { jjtThis.setToken (t); }
}


void input_parameter() : { }
{
	named_input_parameter() | positional_input_parameter()
}


void collection_valued_input_parameter() #COLLECTIONPARAMETER: { }
{
	named_input_parameter() | positional_input_parameter()
}


void named_input_parameter() #NAMEDINPUTPARAMETER : { }
{
	":" path_component()
}


void positional_input_parameter() #POSITIONALINPUTPARAMETER :
{ Token t; }
{
	"?" t = <INTEGER_LITERAL> { jjtThis.setToken (t); }
}


void pattern_value() #PATTERNVALUE : { }
{
	(input_parameter() | string_literal() | string_literal2())
	[(<ESCAPE> escape_character() #ESCAPECHARACTER)]
}


void escape_character() #ESCAPECHARACTER :
{ Token t; }
{
	t = <STRING_LITERAL> { jjtThis.setToken (t); }
}


void trim_character() #TRIMCHARACTER :
{ Token t; }
{
	t = <STRING_LITERAL> { jjtThis.setToken (t); }
}


void EQ() #EQUALS : { }
{
	<EQ>
}


void NE() #NOTEQUALS : { }
{
	<NE>
}


void GT() #GREATERTHAN : { }
{
	<GT>
}


void GE() #GREATEROREQUAL : { }
{
	<GE>
}


void LT() #LESSTHAN : { }
{
	<LT>
}


void LE() #LESSOREQUAL : { }
{
	<LE>
}
<|MERGE_RESOLUTION|>--- conflicted
+++ resolved
@@ -1,1691 +1,1687 @@
-/*
- * Licensed to the Apache Software Foundation (ASF) under one
- * or more contributor license agreements.  See the NOTICE file
- * distributed with this work for additional information
- * regarding copyright ownership.  The ASF licenses this file
- * to you under the Apache License, Version 2.0 (the
- * "License"); you may not use this file except in compliance
- * with the License.  You may obtain a copy of the License at
- *
- * http://www.apache.org/licenses/LICENSE-2.0
- *
- * Unless required by applicable law or agreed to in writing,
- * software distributed under the License is distributed on an
- * "AS IS" BASIS, WITHOUT WARRANTIES OR CONDITIONS OF ANY
- * KIND, either express or implied.  See the License for the
- * specific language governing permissions and limitations
- * under the License.
- */
-
-/**
- *  An JP QL grammar parser.
- *
- *  Samples:
- *	  SELECT COUNT(p) FROM Person AS p
- *	  SELECT OBJECT(identifier) FROM schema identifier
- *	  SELECT identifier FROM schema AS identifier
- *
- *	@author Patrick Linskey
- *	@author Marc Prud'hommeaux
- */
-options {
-	NODE_PREFIX = "JPQL";
-	NODE_PACKAGE = "org.apache.openjpa.kernel.jpql";
-	MULTI = false;
-	NODE_DEFAULT_VOID = true;
-	JAVA_UNICODE_ESCAPE = true;
-	STATIC = false;
-	NODE_USES_PARSER = true;
-
-	LOOKAHEAD = 1;
-
-
-	// debugging variables
-	// DEBUG_PARSER = true; 		// simple parser debug
-	// DEBUG_TOKEN_MANAGER = true; 	// more verbose token manager debug
-	// DEBUG_LOOKAHEAD = true; 		// more verbose lookahead debug
-
-	SANITY_CHECK = true; // check for left-recursion, etc (must always be true)
-
-
-	// FORCE_LA_CHECK = true;
-}
-
-PARSER_BEGIN(JPQL)
-package org.apache.openjpa.kernel.jpql;
-
-import java.io.*;
-
-
-
-/**
- *	@nojavadoc
- */
-public class JPQL
-{
-	String jpql;
-	boolean inEnumPath;
-
-
-	public JPQL (String jpql)
-	{
-		this (new StringReader (jpql));
-
-		this.jpql = jpql;
-	}
-
-
-	public static void main (String[] args)
-		throws Exception
-	{
-		if (args.length > 0)
-		{
-			for (int i = 0; i < args.length; i++)
-			{
-				JPQL parser = new JPQL (args[i]);
-				SimpleNode ast = (SimpleNode) parser.parseQuery ();
-				ast.dump (System.out, "");
-			}
-		}
-		else
-		{
-			JPQL parser = new JPQL (System.in);
-			while (true)
-			{
-				System.out.print ("Enter Expression: ");
-				System.out.flush ();
-				try
-				{
-					SimpleNode ast = (SimpleNode) parser.parseQuery ();
-					if (ast == null)
-						return;
-					else
-						ast.dump (System.out, "");
-				}
-				catch (Throwable x)
-				{
-					x.printStackTrace ();
-					return;
-				}
-			}
-		}
-	}
-}
-
-PARSER_END(JPQL)
-
-
-SKIP :
-{
- 	" "
-    | "\n"
-	| "\r"
-	| "\t"
-}
-
-
-TOKEN [ IGNORE_CASE ]: /* basics */
-{
-	< COMMA: "," >
-
-	|	< DOT: "." >
-
-	|	< EQ: "=" >
-	|	< NE: "<>" >
-	|	< GT: ">" >
-	|	< GE: ">=" >
-	|	< LT: "<" >
-	|	< LE: "<=" >
-
-	|	< PLUS: "+" >
-	|	< MINUS: "-" >
-
-	|	< TIMES: "*" >
-	|	< DIV: "/" >
-
-	|	< NEW: "NEW" >
-
-	|	< ALL: "ALL" >
-	|	< ANY: "ANY" >
-	|	< EXISTS: "EXISTS" >
-	|	< SOME: "SOME" >
-	|	< EMPTY: "EMPTY" >
-
-	|	< ASC: "ASC" >
-	|	< DESC: "DESC" >
-	|	< ORDER: "ORDER" >
-	|	< BY: "BY" >
-
-	|	< IS: "IS" >
-	|	< MEMBER: "MEMBER" >
-	|	< OF: "OF" >
-	|	< LIKE: "LIKE" >
-	|	< ESCAPE: "ESCAPE" >
-	|	< BETWEEN: "BETWEEN" >
-
-	|	< NULL: "NULL" >
-	|	< KEY: "KEY" >
-	|	< VALUE: "VALUE" >
-	|	< TYPE: "TYPE" >
-	|	< ENTRY: "ENTRY" >
-	|   < LOCAL: "LOCAL" >
-	|   < EXTRACT: "EXTRACT" >
-}
-
-TOKEN [ IGNORE_CASE ]: /* aggregates */
-{
-	< AVG: "AVG" >
-	|	< MIN: "MIN" >
-	|	< MAX: "MAX" >
-	|	< SUM: "SUM" >
-	|	< COUNT: "COUNT" >
-}
-
-TOKEN [ IGNORE_CASE ]: /* boolean arithmetic */
-{
-	< OR: "OR" >
-	|	< AND: "AND" >
-	|	< NOT: "NOT" >
-}
-
-TOKEN [ IGNORE_CASE ]: /* functions returning strings */
-{
-	< CONCAT: "CONCAT" >
-	|	< SUBSTRING: "SUBSTRING" >
-	|	< TRIM: "TRIM" >
-	|	< LOWER: "LOWER" >
-	|	< UPPER: "UPPER" >
-}
-
-TOKEN [ IGNORE_CASE ]: /* trim specification */
-{
-	< LEADING: "LEADING" >
-	|	< TRAILING: "TRAILING" >
-	|	< BOTH: "BOTH" >
-}
-
-
-TOKEN [ IGNORE_CASE ]: /* functions returning numerics */
-{
-	< LENGTH: "LENGTH" >
-	|	< LOCATE: "LOCATE" >
-	|	< ABS: "ABS" >
-	|   < CEILING: "CEILING" >
-	|	< EXP: "EXP" >
-	|   < FLOOR: "FLOOR" >
-	|   < LN: "LN" >
-	|	< SIGN: "SIGN" >
-	|	< POWER: "POWER" >
-	|	< ROUND: "ROUND" >
-	|	< SQRT: "SQRT" >
-	|	< MOD: "MOD" >
-	|	< SIZE: "SIZE" >
-	|	< INDEX: "INDEX" >
-}
-
-TOKEN [ IGNORE_CASE ]: /* datetime fields */
-{
-	< YEAR: "YEAR" >
-	|   < QUARTER: "QUARTER" >
-	|   < MONTH: "MONTH" >
-	|   < WEEK: "WEEK" >
-	|   < DAY: "DAY" >
-	|   < HOUR: "HOUR" >
-	|   < MINUTE: "MINUTE" >
-	|   < SECOND: "SECOND" >
-}
-
-TOKEN [ IGNORE_CASE ]: /* datetime part */
-{
-	< DATE: "DATE" >
-	|	< TIME: "TIME" >
-}
-
-
-TOKEN [ IGNORE_CASE ]: /* functions returning datetime */
-{
-	< CURRENT_DATE: "CURRENT_DATE" >
-	|	< CURRENT_TIME: "CURRENT_TIME" >
-	|	< CURRENT_TIMESTAMP: "CURRENT_TIMESTAMP" >
-	|	< LOCAL_DATETIME: <LOCAL> (" ")+ "DATETIME" >
-	|   < LOCAL_DATE: <LOCAL> (" ")+ "DATE" >
-	|   < LOCAL_TIME: <LOCAL> (" ")+ "TIME" >
-}
-
-TOKEN [ IGNORE_CASE ]: /* type of query */
-{
-	< SELECT: "SELECT" >
-	|	< DISTINCT: "DISTINCT" >
-	|	< FROM: "FROM" >
-
-	|	< UPDATE: "UPDATE" >
-	|	< DELETE: "DELETE" >
-
-	|	< WHERE: "WHERE" >
-	|	< GROUP: "GROUP" >
-	|	< HAVING: "HAVING" >
-
-	|	< AS: "AS" >
-	|	< LEFT: "LEFT" >
-	|	< OUTER: "OUTER" >
-	|	< INNER: "INNER" >
-	|	< JOIN: "JOIN" >
-	|	< FETCH: "FETCH" >
-	|	< IN: "IN" >
-	|	< SET: "SET" >
-
-	|	< OBJECT: "OBJECT" >
-
-	|	< CASE: "CASE" >
-	|	< WHEN: "WHEN" >
-	|	< ELSE: "ELSE" >
-	|	< THEN: "THEN" >
-	|	< END: "END" >
-	|	< NULLIF: "NULLIF" >
-	|	< COALESCE: "COALESCE" >
-	|	< CLASS: "CLASS" >
-}
-
-
-/* inspired by the Java 1.0.2 specification */
-/* ### should we limit this to the length that is valid in java? */
-TOKEN : /* literals */
-{
-	< INTEGER_LITERAL: ((["0"-"9"])+) (["l","L"])? >
-	| < DECIMAL_LITERAL:
-		(((["0"-"9"])* "." (["0"-"9"])+) (<EXPONENT>)? (["f","F","d","D"])?
-		| ((["0"-"9"])+ ".") (<EXPONENT>)? (["f","F","d","D"])?
-		| ((["0"-"9"])+) (<EXPONENT>) (["f","F","d","D"])?
-		| ((["0"-"9"])+) (<EXPONENT>)? (["f","F","d","D"])?) >
-	| < #EXPONENT: ["e","E"] (["+","-"])? (["0"-"9"])+ >
-	| < STRING_LITERAL: "'"
-	  (("''" | ~["'"])
-		/*
-	  (("''" | ~["'","\\","\n","\r"])
-		| ("\\"
-			( ["n","t","b","r","f","\\","'"]
-			| ["0"-"7"] ( ["0"-"7"] )?
-			| ["0"-"3"] ["0"-"7"] ["0"-"7"]
-			)
-		  )
-		*/
-	  )*
-	  "'"
-	>
-    // Double quoted string
-    | < STRING_LITERAL2: "\"" ( (~["\""]) )* "\""
-    >
-	| < CHARACTER_LITERAL: "'"
-	  (   (~["'","\\","\n","\r"])
-		| ("\\"
-			( ["n","t","b","r","f","\\","'"]
-			| ["0"-"7"] ( ["0"-"7"] )?
-			| ["0"-"3"] ["0"-"7"] ["0"-"7"]
-			)
-		  )
-	  )
-	  "'"
-	>
-	| < DATE_LITERAL: "{d '" (["0"-"9", "-"])* "'}"
-	>
-	| < TIME_LITERAL: "{t '" (["0"-"9", ":"])* "'}"
-	>
-	| < TIMESTAMP_LITERAL: "{ts '" (["0"-"9", "-", ":", " ", "."])* "'}"
-	>
-}
-
-TOKEN [ IGNORE_CASE ]: /* boolean literals can be case-insensitive */
-{
-	< BOOLEAN_LITERAL: "TRUE" | "FALSE" >
-}
-
-/* From the Java 1.0.2 specification */
-TOKEN : /* IDENTIFIERS */
-{
-  < IDENTIFIER: <LETTER> (<LETTER>|<DIGIT>)* >
-	|
-  < #LETTER:
-	  [
-	   "\u0024", 			// $
-	   "\u0041"-"\u005a", 	// A-Z
-	   "\u005f", 			// _
-	   "\u0061"-"\u007a", 	// a-z
-	   "\u00c0"-"\u00d6",
-	   "\u00d8"-"\u00f6",
-	   "\u00f8"-"\u00ff",
-	   "\u0100"-"\u1fff",
-	   "\u3040"-"\u318f",
-	   "\u3300"-"\u337f",
-	   "\u3400"-"\u3d2d",
-	   "\u4e00"-"\u9fff",
-	   "\uf900"-"\ufaff"
-	  ]
-  >
-	|
-  < #DIGIT:
-	  [
-	   "\u0030"-"\u0039", 	// 0-9
-	   "\u0660"-"\u0669",
-	   "\u06f0"-"\u06f9",
-	   "\u0966"-"\u096f",
-	   "\u09e6"-"\u09ef",
-	   "\u0a66"-"\u0a6f",
-	   "\u0ae6"-"\u0aef",
-	   "\u0b66"-"\u0b6f",
-	   "\u0be7"-"\u0bef",
-	   "\u0c66"-"\u0c6f",
-	   "\u0ce6"-"\u0cef",
-	   "\u0d66"-"\u0d6f",
-	   "\u0e50"-"\u0e59",
-	   "\u0ed0"-"\u0ed9",
-	   "\u1040"-"\u1049"
-	  ]
-  >
-}
-
-
-Node parseQuery() : { }
-{
-	(select_statement() | update_statement() | delete_statement()) <EOF>
-	{
-		return jjtree.rootNode();
-	}
-}
-
-
-void select_statement() #SELECT : { }
-{
-	select_clause()
-		from_clause()
-		[where_clause()]
-		[groupby_clause()]
-		[having_clause()]
-		[orderby_clause()]
-}
-
-
-void update_statement() #UPDATE : { }
-{
-	update_clause() [ where_clause() ]
-}
-
-
-void delete_statement() #DELETE : { }
-{
-	<DELETE> <FROM> (from_item() #FROM) [where_clause()]
-}
-
-
-void from_clause() #FROM : { }
-{
-	<FROM> identification_variable_declaration()
-	(LOOKAHEAD(1) <COMMA> (LOOKAHEAD(collection_member_declaration()) collection_member_declaration() | LOOKAHEAD(identification_variable_declaration())identification_variable_declaration()))*
-}
-
-
-void identification_variable_declaration(): { }
-{
-	from_item() (LOOKAHEAD(fetch_join()) fetch_join() | LOOKAHEAD(inner_join()) inner_join() | LOOKAHEAD(outer_join()) outer_join())*
-}
-
-
-void from_item() #FROMITEM : { }
-{
-	abstract_schema_name() [LOOKAHEAD(1)<AS>] [LOOKAHEAD(identification_variable())identification_variable()]
-}
-
-
-void subquery_from_clause() #FROM : { }
-{
-	<FROM> subquery_from_item()
-		( LOOKAHEAD(1) <COMMA> subquery_from_item() )*
-}
-
-
-void subselect_identification_variable_declaration(): { }
-{
-	from_item() (LOOKAHEAD(inner_join()) inner_join() | LOOKAHEAD(outer_join()) outer_join())*
-}
-
-void subquery_from_item() : { }
-{
-    LOOKAHEAD(collection_member_declaration()) collection_member_declaration()
-	| LOOKAHEAD(subselect_identification_variable_declaration()) subselect_identification_variable_declaration()
-}
-
-void inner_join() #INNERJOIN : { }
-{
-	[<INNER>] <JOIN> path() [<AS>] identification_variable()
-}
-
-
-void collection_member_declaration() #INNERJOIN : { }
-{
-	// synonymous with "INNER JOIN path AS identifier" (InnerJoin)
-	<IN> "(" (LOOKAHEAD(path()) path()
-		| LOOKAHEAD(qualified_path()) qualified_path()) ")" [ LOOKAHEAD(1)<AS>] identification_variable()
-}
-
-void outer_join() #OUTERJOIN : { }
-{
-	<LEFT> [ <OUTER>] <JOIN> path() [ LOOKAHEAD(1)<AS>] identification_variable()
-}
-
-
-void fetch_join() : { }
-{
-	outer_fetch_join() | inner_fetch_join()
-}
-
-
-void outer_fetch_join() #OUTERFETCHJOIN : { }
-{
-	<LEFT> [<OUTER>] <JOIN> <FETCH> path()
-}
-
-
-void inner_fetch_join() #INNERFETCHJOIN : { }
-{
-	[<INNER>] <JOIN> <FETCH> path()
-}
-
-
-void path() #PATH : { }
-{
-	// a path is any dot-separated path expression starting with a
-	// non-reserved word
-	identification_variable() (LOOKAHEAD(2) <DOT> path_component())+
-}
-
-
-void update_clause() : { }
-{
-	<UPDATE> from_item() #FROM set_clause()
-}
-
-
-void set_clause() : { }
-{
-	<SET> update_item() (<COMMA> update_item())*
-}
-
-
-void update_item() #UPDATEITEM : { }
-{
-	path() EQ() new_value()
-}
-
-
-void new_value() #UPDATEVALUE : { }
-{
-    LOOKAHEAD(case_expression()) case_expression() |
-	LOOKAHEAD(arithmetic_expression()) arithmetic_expression() |
-	LOOKAHEAD(string_primary()) string_primary() |
-	LOOKAHEAD(datetime_primary()) datetime_primary() |
-	LOOKAHEAD(boolean_primary()) boolean_primary() |
-	LOOKAHEAD(enum_primary()) enum_primary() |
-	LOOKAHEAD(simple_entity_expression()) simple_entity_expression() |
-	<NULL>
-}
-
-
-void simple_entity_expression() : { }
-{
-	identification_variable() | input_parameter()
-}
-
-
-void select_clause() #SELECTCLAUSE : { }
-{
-	<SELECT> [distinct()] select_expressions()
-}
-
-
-void simple_select_clause() #SELECTCLAUSE : { }
-{
-	<SELECT> [distinct()] subselect_expressions()
-}
-
-
-void select_expressions() #SELECTEXPRESSIONS : { }
-{
-	select_expression() (<COMMA> select_expression())*
-}
-
-
-void select_expression() #SELECTEXPRESSION : { }
-{
-	(LOOKAHEAD(scalar_expression()) scalar_expression()
-		| LOOKAHEAD(aggregate_select_expression()) aggregate_select_expression()
-		| LOOKAHEAD(path()) path()
-		| LOOKAHEAD(qualified_path()) qualified_path()
-		| LOOKAHEAD(qualified_identification_variable()) qualified_identification_variable()
-		| LOOKAHEAD(identification_variable()) identification_variable()
-		| <OBJECT> "(" identification_variable() ")"
-		| constructor_expression()
-		| LOOKAHEAD(entity_type_expression()) entity_type_expression()
-		| LOOKAHEAD(select_extension()) select_extension()
-	) [ LOOKAHEAD(1)[<AS>] identification_variable()]
-}
-
-
-void select_extension() #SELECTEXTENSION : { }
-{
-    scalar_function()
-}
-
-
-void subselect_expressions() #SELECTEXPRESSIONS : { }
-{
-	subselect_expression() (<COMMA> subselect_expression())*
-}
-
-
-void subselect_expression() #SELECTEXPRESSION : { }
-{
-	LOOKAHEAD(scalar_expression()) scalar_expression()
-		| LOOKAHEAD(path()) path()
-		| LOOKAHEAD(qualified_path()) qualified_path()
-		| LOOKAHEAD(qualified_identification_variable()) qualified_identification_variable()
-		| LOOKAHEAD(aggregate_select_expression()) aggregate_select_expression()
-		| LOOKAHEAD(identification_variable()) identification_variable()
-}
-
-
-void constructor_expression() #CONSTRUCTOR : { }
-{
-	<NEW> classname() constructor_parameters()
-}
-
-
-void classname() #CLASSNAME :
-{ Token t; }
-{
-	identification_variable() (<DOT> identification_variable())*
-}
-
-
-void constructor_parameters() #CONSTRUCTORPARAMS : { }
-{
-	"(" (constructor_parameter()) (<COMMA> (constructor_parameter()))* ")"
-}
-
-
-void constructor_parameter() #CONSTRUCTORPARAM : { }
-{
-	LOOKAHEAD(scalar_expression()) scalar_expression()
-	| LOOKAHEAD(qualified_path()) qualified_path()
-	| LOOKAHEAD(qualified_identification_variable()) qualified_identification_variable()
-	| LOOKAHEAD(path()) path()
-	| LOOKAHEAD(aggregate_select_expression()) aggregate_select_expression()
-	| LOOKAHEAD(identification_variable()) identification_variable()
-}
-
-
-/* rewritten to reduce lookaheads */
-void aggregate_select_expression() #AGGREGATE : { }
-{
-	(avg() | max() | min() | sum() | count())
-}
-
-
-void distinct() #DISTINCT : { }
-{
-	<DISTINCT>
-}
-
-
-void aggregate_path() : { }
-{
-	"(" (
-		LOOKAHEAD(arithmetic_expression()) arithmetic_expression() |
-		LOOKAHEAD(distinct_path()) distinct_path() |
-		LOOKAHEAD(path()) path() |
-		LOOKAHEAD(qualified_path()) qualified_path() |
-		LOOKAHEAD(identification_variable()) identification_variable()
-	) ")"
-}
-
-
-void distinct_path() #DISTINCTPATH : { }
-{
-	<DISTINCT> (
-		LOOKAHEAD(path()) path() |
-		LOOKAHEAD(qualified_path()) qualified_path() |
-		LOOKAHEAD(qualified_identification_variable()) qualified_identification_variable() |
-		LOOKAHEAD(identification_variable()) identification_variable()
-	 )
-}
-
-
-void count() #COUNT : { }
-{
-	<COUNT> aggregate_path()
-}
-
-
-void avg() #AVERAGE : { }
-{
-	<AVG> aggregate_path()
-}
-
-
-void max() #MAX : { }
-{
-	<MAX> aggregate_path()
-}
-
-
-void min() #MIN : { }
-{
-	<MIN> aggregate_path()
-}
-
-
-void sum() #SUM : { }
-{
-	<SUM> aggregate_path()
-}
-
-
-void where_clause() #WHERE : { }
-{
-	<WHERE> conditional_expression()
-}
-
-
-void groupby_clause() #GROUPBY : { }
-{
-	<GROUP> <BY> groupby_item()
-		(LOOKAHEAD(2) <COMMA> (groupby_item()))*
-}
-
-
-void groupby_item() : { }
-{
-	LOOKAHEAD(path()) path()
-	| LOOKAHEAD(groupby_extension()) groupby_extension()
-	| LOOKAHEAD(qualified_path()) qualified_path()
-	| LOOKAHEAD(general_identification_variable()) general_identification_variable()
-	| LOOKAHEAD(identification_variable()) identification_variable()
-}
-
-
-void groupby_extension() #GROUPBYEXTENSION : { }
-{
-    scalar_function()
-}
-
-
-void having_clause() #HAVING : { }
-{
-	<HAVING> conditional_expression()
-}
-
-
-void subquery() #SUBSELECT : { }
-{
-	simple_select_clause()
-		subquery_from_clause()
-		[LOOKAHEAD(where_clause()) where_clause()]
-		[LOOKAHEAD(groupby_clause()) groupby_clause()]
-		[LOOKAHEAD(having_clause()) having_clause()]
-}
-
-
-/* changed to eliminate left recursion */
-void conditional_expression() : { }
-{
-	conditional_term() (LOOKAHEAD(2) <OR> (conditional_expression() #OR(2)))*
-}
-
-
-/* changed to eliminate left recursion */
-void conditional_term() : { }
-{
-	conditional_factor() (LOOKAHEAD(2) <AND> (conditional_term() #AND(2)))*
-}
-
-
-void conditional_factor() : { }
-{
-	LOOKAHEAD(<NOT> conditional_primary())
-	(<NOT> conditional_primary() #NOT) | conditional_primary()
-}
-
-
-void conditional_primary() : { }
-{
-	LOOKAHEAD(simple_cond_expression())
-	simple_cond_expression() | "(" conditional_expression() ")"
-}
-
-
-void simple_cond_expression() : { }
-{
-	//LOOKAHEAD(all_or_any_expression()) all_or_any_expression() |
-	LOOKAHEAD(exists_expression()) exists_expression() |
-	LOOKAHEAD(comparison_expression()) comparison_expression() |
-	LOOKAHEAD(between_expression()) between_expression() |
-	LOOKAHEAD(like_expression()) like_expression() |
-	LOOKAHEAD(in_expression()) in_expression() |
-	LOOKAHEAD(null_comparison_expression()) null_comparison_expression() |
-	LOOKAHEAD(empty_collection_comparison_expression()) empty_collection_comparison_expression() |
-	LOOKAHEAD(collection_member_expression()) collection_member_expression()
-}
-
-
-void between_expression() #BETWEEN : { }
-{
-	LOOKAHEAD(6) arithmetic_expression()
-		[<NOT> { jjtThis.not = true; }] <BETWEEN> arithmetic_expression()
-		<AND> arithmetic_expression()
-	| LOOKAHEAD(6) string_expression()
-		[<NOT> { jjtThis.not = true; }] <BETWEEN> string_expression() <AND> string_expression()
-	| LOOKAHEAD(6) datetime_expression()
-		[<NOT> { jjtThis.not = true; }] <BETWEEN> datetime_expression() <AND> datetime_expression()
-}
-
-
-void in_expression() #IN : { }
-{
-	(path() | scalar_function() | type_discriminator()) [ LOOKAHEAD(1) <NOT> { jjtThis.not = true; }] <IN>
-		("(" (literal_or_param()
-			(<COMMA> (literal_or_param()))* | subquery())
-		 ")"
-		| collection_valued_input_parameter()
-		)
-}
-
-void entity_type_literal() #TYPELITERAL : { }
-{
-    identification_variable()
-}
-
-void literal_or_param() : { }
-{
-	(numeric_literal()
-	| string_literal()
-	| string_literal2()
-	| boolean_literal()
-	| input_parameter()
-	| entity_type_literal())
-}
-
-
-void like_expression() #LIKE : { }
-{
-	string_expression() [<NOT> { jjtThis.not = true; }] <LIKE> pattern_value()
-}
-
-
-void null_comparison_expression() #ISNULL : { }
-{
-	(input_parameter()
-	 | LOOKAHEAD(path()) path()
-	 | LOOKAHEAD(qualified_path()) qualified_path()
-	 | <VALUE> "(" identification_variable() ")"
-	 | LOOKAHEAD(aggregate_select_expression()) aggregate_select_expression()
-	) <IS> [<NOT> { jjtThis.not = true; }] <NULL>
-}
-
-
-void empty_collection_comparison_expression() #ISEMPTY : { }
-{
-	(LOOKAHEAD(path()) path() | LOOKAHEAD(qualified_path()) qualified_path())
-	<IS> [<NOT> { jjtThis.not = true; }] <EMPTY>
-}
-
-
-void collection_member_expression() #MEMBEROF : { }
-{
-	(LOOKAHEAD(path()) path() | input_parameter() | LOOKAHEAD(literal()) literal() | path_component())
-	[<NOT> { jjtThis.not = true; }] <MEMBER> [<OF>]
-	(LOOKAHEAD(path()) path() | LOOKAHEAD(qualified_path()) qualified_path())
-}
-
-
-void exists_expression() #EXISTS : { }
-{
-	[<NOT> { jjtThis.not = true; }] <EXISTS> "(" subquery() ")"
-}
-
-
-void all_or_any_expression() : { }
-{
-	any_expression() | some_expression() | all_expression()
-}
-
-
-void any_expression() #ANY : { }
-{
-	<ANY> "(" subquery() ")"
-}
-
-
-void some_expression() #ANY : { }
-{
-	// SOME and ANY are synonymous
-	<SOME> "(" subquery() ")"
-}
-
-
-void all_expression() #ALL : { }
-{
-	<ALL> "(" subquery() ")"
-}
-
-
-void comparison_expression() : { }
-{
-	// comparison_expression ::= string_value comparison_operator {string_expression | all_or_any_expression} | boolean_value { =|<>} {boolean_expression | all_or_any_expression} | datetime_primary comparison_operator {datetime_expression | all_or_any_expression} | entity_bean_value { = | <> } {entity_bean_expression | all_or_any_expression} | arithmetic_value comparison_operator {arithmetic_expression | all_or_any_expression
-
-	LOOKAHEAD(arithmetic_comp()) arithmetic_comp() |
-	LOOKAHEAD(string_comp()) string_comp() |
-	LOOKAHEAD(boolean_comp()) boolean_comp() |
-	LOOKAHEAD(enum_comp()) enum_comp() |
-	LOOKAHEAD(datetime_comp()) datetime_comp() |
-	LOOKAHEAD(entity_comp()) entity_comp() |
-	LOOKAHEAD(entity_type_comp()) entity_type_comp()
-}
-
-
-void string_comp() : { }
-{
-	string_expression() (
-		(<EQ> (string_expression()|all_or_any_expression()) #EQUALS(2))
-		| (<NE> (string_expression()|all_or_any_expression()) #NOTEQUALS(2))
-		| (<GT> (string_expression() | all_or_any_expression()) #GREATERTHAN(2))
-		| (<GE> (string_expression() | all_or_any_expression()) #GREATEROREQUAL(2))
-		| (<LT> (string_expression() | all_or_any_expression()) #LESSTHAN(2))
-		| (<LE> (string_expression() | all_or_any_expression()) #LESSOREQUAL(2))
-		)
-}
-
-
-void boolean_comp() : { }
-{
-	boolean_expression() (
-	(<EQ> (boolean_expression() | all_or_any_expression()) #EQUALS(2))
-	| (<NE> (boolean_expression() | all_or_any_expression()) #NOTEQUALS(2))
-	)
-}
-
-void enum_comp() : { }
-{
-	enum_expression() (
-	(<EQ> (enum_expression() | all_or_any_expression()) #EQUALS(2))
-	| (<NE> (enum_expression() | all_or_any_expression()) #NOTEQUALS(2))
-	)
-}
-
-void entity_comp() : { }
-{
-	entity_bean_expression() (
-	(<EQ> ((LOOKAHEAD(all_or_any_expression()) all_or_any_expression() | entity_bean_expression()) #EQUALS(2)))
-	| (<NE> ((LOOKAHEAD(all_or_any_expression()) all_or_any_expression() | entity_bean_expression()) #NOTEQUALS(2)))
-	)
-}
-
-
-void arithmetic_comp() : { }
-{
-	// arithmetic_value() (
-	arithmetic_expression() (
-	(<EQ> (arithmetic_expression() | all_or_any_expression()) #EQUALS(2))
-	| (<GT> (arithmetic_expression() | all_or_any_expression()) #GREATERTHAN(2))
-	| (<GE> (arithmetic_expression() | all_or_any_expression()) #GREATEROREQUAL(2))
-	| (<LT> (arithmetic_expression() | all_or_any_expression()) #LESSTHAN(2))
-	| (<LE> (arithmetic_expression() | all_or_any_expression()) #LESSOREQUAL(2))
-	| (<NE> (arithmetic_expression() | all_or_any_expression()) #NOTEQUALS(2))
-	)
-}
-
-
-void datetime_comp() : { }
-{
-	datetime_expression() (
-	(<EQ> (datetime_expression() | all_or_any_expression()) #EQUALS(2))
-	| (<GT> (datetime_expression() | all_or_any_expression()) #GREATERTHAN(2))
-	| (<GE> (datetime_expression() | all_or_any_expression()) #GREATEROREQUAL(2))
-	| (<LT> (datetime_expression() | all_or_any_expression()) #LESSTHAN(2))
-	| (<LE> (datetime_expression() | all_or_any_expression()) #LESSOREQUAL(2))
-	| (<NE> (datetime_expression() | all_or_any_expression()) #NOTEQUALS(2))
-	)
-}
-
-void scalar_function() : { }
-{
-    LOOKAHEAD(2) functions_returning_numerics() 
-		| LOOKAHEAD(2) functions_returning_datetime()
-        | functions_returning_strings()
-}
-
-void arithmetic_value() : { }
-{
-	path() | LOOKAHEAD(2) functions_returning_numerics() | "(" subquery() ")"
-}
-
-
-/* changed to eliminate left recursion */
-void arithmetic_expression() : { }
-{
-	arithmetic_term()
-		((<PLUS> arithmetic_expression() #ADD(2))
-		| (<MINUS> arithmetic_expression() #SUBTRACT(2)))*
-}
-
-
-/* changed to eliminate left recursion */
-void arithmetic_term() : { }
-{
-	arithmetic_factor()
-		((<TIMES> arithmetic_term() #MULTIPLY(2))
-		| (<DIV> arithmetic_term() #DIVIDE(2)))*
-}
-
-
-void arithmetic_factor() : { }
-{
-	numeric_literal() |
-	input_parameter() |
-	LOOKAHEAD(path()) path() |
-	LOOKAHEAD(qualified_path()) qualified_path() |
-	LOOKAHEAD(general_identification_variable()) general_identification_variable() |
-	LOOKAHEAD(identification_variable()) identification_variable() |
-	LOOKAHEAD("("  arithmetic_expression()) "("  arithmetic_expression() ")" |
-	LOOKAHEAD(functions_returning_numerics()) functions_returning_numerics() |
-	LOOKAHEAD(aggregate_select_expression()) aggregate_select_expression() |
-	LOOKAHEAD(case_expression()) case_expression() |
-	LOOKAHEAD("(" subquery()) "(" subquery() ")"
-}
-
-
-void qualified_path() #QUALIFIEDPATH : { }
-{
-    ( <KEY> "(" identification_variable() ")" #KEY(1)
-    | <VALUE> "(" identification_variable() ")"
-    ) (LOOKAHEAD(2) <DOT> path_component())+
-}
-
-void qualified_identification_variable() #QUALIFIEDIDENTIFIER : { }
-{
-    ( <KEY> "(" identification_variable() ")" #KEY(1)
-    | <VALUE> "(" identification_variable() ")" #VALUE(1)
-    | <ENTRY> "(" identification_variable() ")" #ENTRY(1)
-    )
-}
-
-void general_identification_variable() #GENERALIDENTIFIER : { }
-{
-    ( <KEY> "(" identification_variable() ")" #KEY(1)
-    | <VALUE> "(" identification_variable() ")" #VALUE(1)
-    )
-}
-
-void entity_type_comp() : { }
-{
-    (entity_type_expression() | entity_type_literal())
-	( <EQ> (entity_type_expression() | entity_type_literal()) #EQUALS(2)
-	| <NE> (entity_type_expression() | entity_type_literal()) #NOTEQUALS(2)
-	)
-}
-
-void type_discriminator() #TYPE : { }
-{
-    <TYPE> "(" (LOOKAHEAD(path()) path()
-               | LOOKAHEAD(qualified_path()) qualified_path()
-               | LOOKAHEAD(general_identification_variable()) general_identification_variable()
-               | LOOKAHEAD(identification_variable()) identification_variable()
-               | LOOKAHEAD(input_parameter()) input_parameter())
-            ")"
-}
-
-void entity_type_expression(): { }
-{
-    type_discriminator() |
-    input_parameter()
-}
-
-void scalar_expression() #SCALAREXPRESSION : { }
-{
-    LOOKAHEAD(arithmetic_expression()) arithmetic_expression() |
-    LOOKAHEAD(case_expression()) case_expression() |
-    LOOKAHEAD(string_primary()) string_primary() |
-    LOOKAHEAD(datetime_primary()) datetime_primary() |
-    LOOKAHEAD(enum_primary()) enum_primary() |
-    LOOKAHEAD(boolean_primary()) boolean_primary() |
-    LOOKAHEAD(entity_type_expression()) entity_type_expression()
-}
-
-void case_expression() #CASE : { }
-{
-	<CASE>
-	    ( LOOKAHEAD(general_case_expression()) general_case_expression()
-        | LOOKAHEAD(simple_case_expression()) simple_case_expression()
-        ) |
-    <COALESCE> coalesce_expression() |
-    <NULLIF> nullif_expression()
-}
-
-void general_case_expression() #GENERALCASE : { }
-{
-    (when_clause())+
-    <ELSE> (LOOKAHEAD(2) scalar_expression() | entity_type_literal())
-    <END>
-}
-
-void when_clause() #WHEN : { }
-{
-    <WHEN> conditional_expression()
-    <THEN> (LOOKAHEAD(2) scalar_expression() | entity_type_literal())
-}
-
-void simple_case_expression() #SIMPLECASE : { }
-{
-    (LOOKAHEAD(type_discriminator()) type_discriminator() | LOOKAHEAD(path()) path())
-    (simple_when_clause())+
-    <ELSE> (LOOKAHEAD(2) scalar_expression() | entity_type_literal())
-    <END>
-}
-
-void simple_when_clause() #WHENSCALAR : { }
-{
-    <WHEN> (LOOKAHEAD(2) scalar_expression() | entity_type_literal())
-    <THEN> (LOOKAHEAD(2) scalar_expression() | entity_type_literal())
-}
-
-void coalesce_expression() #COALESCE : { }
-{
-    // COALESCE(e1,e2) => CASE WHEN e1 IS NOT NULL THEN e1 ELSE e2 END
-    // COALESCE(e1,e2,...,eN) => CASE WHEN e1 IS NOT NULL THEN e1 ELSE COALESCE(e2,...eN) END
-    "(" scalar_expression() (<COMMA> scalar_expression())+ ")"
-}
-
-void nullif_expression() #NULLIF : { }
-{
-    // NULLIF(e1,e2) => CASE WHEN e1=e2 THEN NULL ELSE e1 END
-    "(" scalar_expression() <COMMA> scalar_expression() ")"
-}
-
-void negative() #NEGATIVE : { }
-{
-	<MINUS>
-}
-
-
-void string_value() : { }
-{
-	path() | functions_returning_strings() | "(" subquery() ")"
-}
-
-
-void string_expression() : { }
-{
-	input_parameter() | string_primary()
-}
-
-
-void string_primary() : { }
-{
-	string_literal() | string_literal2() | LOOKAHEAD(path()) path() |
-	LOOKAHEAD(qualified_path()) qualified_path() |
-	LOOKAHEAD(general_identification_variable()) general_identification_variable() |
-	LOOKAHEAD(identification_variable()) identification_variable() |
-	LOOKAHEAD("(" string_expression()) "(" string_expression() ")" |
-	functions_returning_strings() | LOOKAHEAD("(" subquery()) "(" subquery() ")"
-	| case_expression()
-}
-
-
-void datetime_expression() : { }
-{
-	datetime_primary() | "(" subquery() ")"
-}
-
-
-void datetime_primary() : { }
-{
-    date_literal() | time_literal() | timestamp_literal() |
-	LOOKAHEAD(path()) path() | functions_returning_datetime() | input_parameter() | aggregate_select_expression()
-	| LOOKAHEAD(qualified_path()) qualified_path()
-	| LOOKAHEAD(general_identification_variable()) general_identification_variable()
-	| LOOKAHEAD(identification_variable()) identification_variable()
-	| case_expression()
-}
-
-
-void boolean_value() : { }
-{
-	path() | "(" subquery() ")"
-}
-
-
-void boolean_expression() : { }
-{
-	boolean_primary() | "(" subquery() ")"
-}
-
-
-void boolean_primary() : { }
-{
-	LOOKAHEAD(path()) path() | boolean_literal() | input_parameter()
-	| LOOKAHEAD(qualified_path()) qualified_path()
-	| LOOKAHEAD(general_identification_variable()) general_identification_variable()
-	| LOOKAHEAD(identification_variable()) identification_variable()
-	| case_expression()
-}
-
-
-void enum_expression() : { }
-{
-	enum_primary() | "(" subquery() ")"
-}
-
-
-void enum_primary() : { }
-{
-	LOOKAHEAD(2) path()
-	| LOOKAHEAD(enum_literal()) enum_literal()
-	| LOOKAHEAD(input_parameter()) input_parameter()
-	| LOOKAHEAD(qualified_path()) qualified_path()
-	| LOOKAHEAD(general_identification_variable()) general_identification_variable()
-	| LOOKAHEAD(identification_variable()) identification_variable()
-	| case_expression()
-}
-
-
-void enum_literal() : { }
-{
-	{ inEnumPath = true; }
-	path()
-	{ inEnumPath = false; }
-}
-
-
-void entity_bean_value() : { }
-{
-	LOOKAHEAD(path()) path()
-	| LOOKAHEAD(qualified_path()) qualified_path()
-	| LOOKAHEAD(path_component()) path_component()
-}
-
-
-void entity_bean_expression() : { }
-{
-	input_parameter() | entity_bean_value()
-}
-
-
-void functions_returning_strings() : { }
-{
-	concat() | substring() | trim() | lower() | upper()
-}
-
-
-void concat() #CONCAT : { }
-{
-	<CONCAT> "(" string_expression() <COMMA> string_expression() [ <COMMA> string_expression() ] ")"
-}
-
-
-void substring() #SUBSTRING : { }
-{
-	<SUBSTRING> "(" string_expression() <COMMA> arithmetic_expression() [ <COMMA> arithmetic_expression() ] ")"
-}
-
-
-void trim() #TRIM : { }
-{
-	<TRIM> "(" [LOOKAHEAD(2)[trim_specification()] [trim_character()] <FROM>]
-		string_expression() ")"
-}
-
-
-void lower() #LOWER : { }
-{
-	<LOWER> "(" string_expression() ")"
-}
-
-
-void upper() #UPPER : { }
-{
-	<UPPER> "(" string_expression() ")"
-}
-
-
-
-void trim_specification() : { }
-{
-	LOOKAHEAD(2) (<LEADING> #TRIMLEADING) | (<TRAILING> #TRIMTRAILING) | (<BOTH> #TRIMBOTH)
-}
-
-
-void functions_returning_numerics() : { }
-{
-<<<<<<< HEAD
-	LOOKAHEAD(2) length() | locate() | abs() | sqrt() | mod() | size() | index() | extract_datetime_field()
-=======
-	length() | locate() | abs() | ceiling() | exp() | floor() | ln() | sign() | power() | round() | sqrt() | mod() | size() | index()
->>>>>>> 4cc30509
-}
-
-
-void length() #LENGTH : { }
-{
-	<LENGTH> "(" string_expression() ")"
-
-}
-
-
-void locate() #LOCATE : { }
-{
-	<LOCATE> "(" string_expression() <COMMA> string_expression()
-		[<COMMA> arithmetic_expression()] ")"
-
-}
-
-
-void abs() #ABS : { }
-{
-	<ABS> "(" arithmetic_expression() ")"
-
-}
-
-void ceiling() #CEILING : { }
-{
-	<CEILING> "(" arithmetic_expression() ")"
-
-}
-
-void exp() #EXP : { }
-{
-	<EXP> "(" arithmetic_expression() ")"
-
-}
-
-void floor() #FLOOR : { } 
-{
-	<FLOOR> "(" arithmetic_expression() ")"
-
-}
-
-void ln() #LN : { }
-{
-	<LN> "(" arithmetic_expression() ")"
-
-}
-
-void sign() #SIGN : { }
-{
-	<SIGN> "(" arithmetic_expression() ")"
-
-}
-
-void power() #POWER : { }
-{
-	<POWER> "(" arithmetic_expression() <COMMA> arithmetic_expression() ")"
-
-}
-
-void round() #ROUND : { }
-{
-	<ROUND> "(" arithmetic_expression() <COMMA> arithmetic_expression() ")"
-
-}
-
-void sqrt() #SQRT : { }
-{
-	<SQRT> "(" arithmetic_expression() ")"
-
-}
-
-
-void mod() #MOD : { }
-{
-	<MOD> "(" arithmetic_expression() <COMMA> arithmetic_expression() ")"
-
-}
-
-
-void size() #SIZE : { }
-{
-	<SIZE> "(" (LOOKAHEAD(path()) path() |
-		LOOKAHEAD(qualified_path()) qualified_path()) ")"
-}
-
-void index() #INDEX : { }
-{
-    <INDEX> "(" identification_variable() ")"
-}
-
-void datetime_field() : { }
-{
-	( <YEAR> #YEAR | <QUARTER> #QUARTER | <MONTH> #MONTH | <WEEK> #WEEK | <DAY> #DAY | <HOUR> #HOUR | <MINUTE> #MINUTE | <SECOND> #SECOND )
-}
-
-void extract_datetime_field() #EXTRACTDATETIMEFIELD : {}
-{
-	<EXTRACT> "(" datetime_field() <FROM> datetime_expression() ")"
-
-}
-
-void datetime_part() : {}
-{
-	( <DATE> #DATE | <TIME> #TIME )
-
-}
-
-void extract_datetime_part() #EXTRACTDATETIMEPART : {}
-{
-	<EXTRACT> "(" datetime_part() <FROM> datetime_expression() ")"
-
-}
-
-void functions_returning_datetime() : { }
-{
-	LOOKAHEAD(2) <CURRENT_DATE> #CURRENTDATE
-	| <CURRENT_TIME> #CURRENTTIME
-	| <CURRENT_TIMESTAMP> #CURRENTTIMESTAMP
-	| <LOCAL_DATETIME> #LOCALDATETIME
-	| <LOCAL_DATE> #LOCALDATE
-	| <LOCAL_TIME> #LOCALTIME
-	| extract_datetime_part() 
-}
-
-
-void orderby_clause() #ORDERBY : { }
-{
-	<ORDER> <BY> orderby_item() (<COMMA> orderby_item())*
-}
-
-
-void orderby_item() #ORDERBYITEM : { }
-{
-	(LOOKAHEAD(path()) path() | LOOKAHEAD(qualified_path()) qualified_path()
-	 | LOOKAHEAD(general_identification_variable()) general_identification_variable()
-	 | orderby_extension() | identification_variable()
-	 )
-	    [ <ASC> #ASCENDING | <DESC> #DESCENDING ]
-}
-
-
-void orderby_extension() #ORDERBYEXTENSION : { }
-{
-    aggregate_select_expression()
-}
-
-
-void abstract_schema_name() #ABSTRACTSCHEMANAME : { }
-{
-	path_component() (<DOT> path_component())*
-}
-
-
-void tok() #TOK :
-{ Token t; }
-{
-	t = <IDENTIFIER> { jjtThis.setToken (t); }
-}
-
-
-void identification_variable() #IDENTIFIER :
-{ Token t; }
-{
-	t = <IDENTIFIER> { jjtThis.setToken (t); }
-}
-
-
-void path_component() #IDENTIFICATIONVARIABLE :
-{ Token t; }
-{
-	// unlike the identifier(), the path_component() *can* be a
-	// reserved word. E.g., Order.group.length is a perfectly
-	// valid path expression
-	(
-	t = <NEW>
-	| t = <ALL>
-	| t = <ANY>
-	| t = <EXISTS>
-	| t = <SOME>
-	| t = <EMPTY>
-	| t = <ASC>
-	| t = <DESC>
-	| t = <ORDER>
-	| t = <IS>
-	| t = <MEMBER>
-	| t = <OF>
-	| t = <LIKE>
-	| t = <ESCAPE>
-	| t = <BETWEEN>
-	| t = <NULL>
-	| t = <AVG>
-	| t = <MIN>
-	| t = <MAX>
-	| t = <SUM>
-	| t = <COUNT>
-	| t = <OR>
-	| t = <AND>
-	| t = <NOT>
-	| t = <CONCAT>
-	| t = <SUBSTRING>
-	| t = <TRIM>
-	| t = <LOWER>
-	| t = <UPPER>
-	| t = <LEADING>
-	| t = <TRAILING>
-	| t = <BOTH>
-	| t = <LENGTH>
-	| t = <LOCATE>
-	| t = <ABS>
-	| t = <CEILING>
-	| t = <EXP>
-	| t = <FLOOR>
-	| t = <LN>
-	| t = <SIGN>
-	| t = <POWER>
-	| t = <ROUND>
-	| t = <SQRT>
-	| t = <MOD>
-	| t = <SIZE>
-	| t = <CURRENT_DATE>
-	| t = <CURRENT_TIME>
-	| t = <CURRENT_TIMESTAMP>
-	| t = <LOCAL_DATETIME>
-	| t = <LOCAL_TIME>
-	| t = <LOCAL_DATE>
-	| t = <LOCAL>
-	| t = <DATE>
-	| t = <TIME>
-	| t = <YEAR>
-	| t = <QUARTER>
-	| t = <MONTH>
-	| t = <WEEK>
-	| t = <DAY>
-	| t = <HOUR>
-	| t = <MINUTE>
-	| t = <SECOND>
-	| t = <SELECT>
-	| t = <DISTINCT>
-	| t = <FROM>
-	| t = <UPDATE>
-	| t = <DELETE>
-	| t = <WHERE>
-	| t = <GROUP>
-	| t = <BY>
-	| t = <HAVING>
-	| t = <AS>
-	| t = <LEFT>
-	| t = <OUTER>
-	| t = <INNER>
-	| t = <JOIN>
-	| t = <FETCH>
-	| t = <IN>
-	| t = <SET>
-	| t = <OBJECT>
-	| t = <IDENTIFIER>
-	| t = <CASE>
-	| t = <COALESCE>
-	| t = <NULLIF>
-	| t = <WHEN>
-	| t = <THEN>
-	| t = <ELSE>
-	| t = <END>
-	| t = <KEY>
-	| t = <VALUE>
-	| t = <ENTRY>
-	| t = <INDEX>
-	| t = <TYPE>
-	| t = <CLASS>
-    ) { jjtThis.setToken (t); }
-}
-
-
-void literal() : { }
-{
-	numeric_literal() | boolean_literal() | string_literal() | string_literal2() | enum_literal() | date_literal() |
-	time_literal() | timestamp_literal()
-}
-
-
-void numeric_literal() : { }
-{
-	LOOKAHEAD(decimal_literal()) decimal_literal() | integer_literal()
-}
-
-
-void integer_literal() #INTEGERLITERAL :
-{ Token t; }
-{
-	[<PLUS> | negative()] t = <INTEGER_LITERAL> { jjtThis.setToken (t); }
-}
-
-
-void decimal_literal() #DECIMALLITERAL :
-{ Token t; }
-{
-	 [<PLUS> | negative()] t = <DECIMAL_LITERAL> { jjtThis.setToken (t); }
-}
-
-
-void boolean_literal() #BOOLEANLITERAL :
-{ Token t; }
-{
-	t = <BOOLEAN_LITERAL> { jjtThis.setToken (t); }
-}
-
-
-void string_literal() #STRINGLITERAL :
-{ Token t; }
-{
-	t = <STRING_LITERAL> { jjtThis.setToken (t); }
-}
-
-
-void string_literal2() #STRINGLITERAL2 :
-{ Token t; }
-{
-	t = <STRING_LITERAL2> { jjtThis.setToken (t); }
-}
-
-void date_literal() #DATELITERAL :
-{ Token t; }
-{
-	t = <DATE_LITERAL> { jjtThis.setToken (t); }
-}
-
-
-void time_literal() #TIMELITERAL :
-{ Token t; }
-{
-	t = <TIME_LITERAL> { jjtThis.setToken (t); }
-}
-
-
-void timestamp_literal() #TIMESTAMPLITERAL :
-{ Token t; }
-{
-	t = <TIMESTAMP_LITERAL> { jjtThis.setToken (t); }
-}
-
-
-void input_parameter() : { }
-{
-	named_input_parameter() | positional_input_parameter()
-}
-
-
-void collection_valued_input_parameter() #COLLECTIONPARAMETER: { }
-{
-	named_input_parameter() | positional_input_parameter()
-}
-
-
-void named_input_parameter() #NAMEDINPUTPARAMETER : { }
-{
-	":" path_component()
-}
-
-
-void positional_input_parameter() #POSITIONALINPUTPARAMETER :
-{ Token t; }
-{
-	"?" t = <INTEGER_LITERAL> { jjtThis.setToken (t); }
-}
-
-
-void pattern_value() #PATTERNVALUE : { }
-{
-	(input_parameter() | string_literal() | string_literal2())
-	[(<ESCAPE> escape_character() #ESCAPECHARACTER)]
-}
-
-
-void escape_character() #ESCAPECHARACTER :
-{ Token t; }
-{
-	t = <STRING_LITERAL> { jjtThis.setToken (t); }
-}
-
-
-void trim_character() #TRIMCHARACTER :
-{ Token t; }
-{
-	t = <STRING_LITERAL> { jjtThis.setToken (t); }
-}
-
-
-void EQ() #EQUALS : { }
-{
-	<EQ>
-}
-
-
-void NE() #NOTEQUALS : { }
-{
-	<NE>
-}
-
-
-void GT() #GREATERTHAN : { }
-{
-	<GT>
-}
-
-
-void GE() #GREATEROREQUAL : { }
-{
-	<GE>
-}
-
-
-void LT() #LESSTHAN : { }
-{
-	<LT>
-}
-
-
-void LE() #LESSOREQUAL : { }
-{
-	<LE>
-}
+/*
+ * Licensed to the Apache Software Foundation (ASF) under one
+ * or more contributor license agreements.  See the NOTICE file
+ * distributed with this work for additional information
+ * regarding copyright ownership.  The ASF licenses this file
+ * to you under the Apache License, Version 2.0 (the
+ * "License"); you may not use this file except in compliance
+ * with the License.  You may obtain a copy of the License at
+ *
+ * http://www.apache.org/licenses/LICENSE-2.0
+ *
+ * Unless required by applicable law or agreed to in writing,
+ * software distributed under the License is distributed on an
+ * "AS IS" BASIS, WITHOUT WARRANTIES OR CONDITIONS OF ANY
+ * KIND, either express or implied.  See the License for the
+ * specific language governing permissions and limitations
+ * under the License.
+ */
+
+/**
+ *  An JP QL grammar parser.
+ *
+ *  Samples:
+ *	  SELECT COUNT(p) FROM Person AS p
+ *	  SELECT OBJECT(identifier) FROM schema identifier
+ *	  SELECT identifier FROM schema AS identifier
+ *
+ *	@author Patrick Linskey
+ *	@author Marc Prud'hommeaux
+ */
+options {
+	NODE_PREFIX = "JPQL";
+	NODE_PACKAGE = "org.apache.openjpa.kernel.jpql";
+	MULTI = false;
+	NODE_DEFAULT_VOID = true;
+	JAVA_UNICODE_ESCAPE = true;
+	STATIC = false;
+	NODE_USES_PARSER = true;
+
+	LOOKAHEAD = 1;
+
+
+	// debugging variables
+	// DEBUG_PARSER = true; 		// simple parser debug
+	// DEBUG_TOKEN_MANAGER = true; 	// more verbose token manager debug
+	// DEBUG_LOOKAHEAD = true; 		// more verbose lookahead debug
+
+	SANITY_CHECK = true; // check for left-recursion, etc (must always be true)
+
+
+	// FORCE_LA_CHECK = true;
+}
+
+PARSER_BEGIN(JPQL)
+package org.apache.openjpa.kernel.jpql;
+
+import java.io.*;
+
+
+
+/**
+ *	@nojavadoc
+ */
+public class JPQL
+{
+	String jpql;
+	boolean inEnumPath;
+
+
+	public JPQL (String jpql)
+	{
+		this (new StringReader (jpql));
+
+		this.jpql = jpql;
+	}
+
+
+	public static void main (String[] args)
+		throws Exception
+	{
+		if (args.length > 0)
+		{
+			for (int i = 0; i < args.length; i++)
+			{
+				JPQL parser = new JPQL (args[i]);
+				SimpleNode ast = (SimpleNode) parser.parseQuery ();
+				ast.dump (System.out, "");
+			}
+		}
+		else
+		{
+			JPQL parser = new JPQL (System.in);
+			while (true)
+			{
+				System.out.print ("Enter Expression: ");
+				System.out.flush ();
+				try
+				{
+					SimpleNode ast = (SimpleNode) parser.parseQuery ();
+					if (ast == null)
+						return;
+					else
+						ast.dump (System.out, "");
+				}
+				catch (Throwable x)
+				{
+					x.printStackTrace ();
+					return;
+				}
+			}
+		}
+	}
+}
+
+PARSER_END(JPQL)
+
+
+SKIP :
+{
+ 	" "
+    | "\n"
+	| "\r"
+	| "\t"
+}
+
+
+TOKEN [ IGNORE_CASE ]: /* basics */
+{
+	< COMMA: "," >
+
+	|	< DOT: "." >
+
+	|	< EQ: "=" >
+	|	< NE: "<>" >
+	|	< GT: ">" >
+	|	< GE: ">=" >
+	|	< LT: "<" >
+	|	< LE: "<=" >
+
+	|	< PLUS: "+" >
+	|	< MINUS: "-" >
+
+	|	< TIMES: "*" >
+	|	< DIV: "/" >
+
+	|	< NEW: "NEW" >
+
+	|	< ALL: "ALL" >
+	|	< ANY: "ANY" >
+	|	< EXISTS: "EXISTS" >
+	|	< SOME: "SOME" >
+	|	< EMPTY: "EMPTY" >
+
+	|	< ASC: "ASC" >
+	|	< DESC: "DESC" >
+	|	< ORDER: "ORDER" >
+	|	< BY: "BY" >
+
+	|	< IS: "IS" >
+	|	< MEMBER: "MEMBER" >
+	|	< OF: "OF" >
+	|	< LIKE: "LIKE" >
+	|	< ESCAPE: "ESCAPE" >
+	|	< BETWEEN: "BETWEEN" >
+
+	|	< NULL: "NULL" >
+	|	< KEY: "KEY" >
+	|	< VALUE: "VALUE" >
+	|	< TYPE: "TYPE" >
+	|	< ENTRY: "ENTRY" >
+	|   < LOCAL: "LOCAL" >
+	|   < EXTRACT: "EXTRACT" >
+}
+
+TOKEN [ IGNORE_CASE ]: /* aggregates */
+{
+	< AVG: "AVG" >
+	|	< MIN: "MIN" >
+	|	< MAX: "MAX" >
+	|	< SUM: "SUM" >
+	|	< COUNT: "COUNT" >
+}
+
+TOKEN [ IGNORE_CASE ]: /* boolean arithmetic */
+{
+	< OR: "OR" >
+	|	< AND: "AND" >
+	|	< NOT: "NOT" >
+}
+
+TOKEN [ IGNORE_CASE ]: /* functions returning strings */
+{
+	< CONCAT: "CONCAT" >
+	|	< SUBSTRING: "SUBSTRING" >
+	|	< TRIM: "TRIM" >
+	|	< LOWER: "LOWER" >
+	|	< UPPER: "UPPER" >
+}
+
+TOKEN [ IGNORE_CASE ]: /* trim specification */
+{
+	< LEADING: "LEADING" >
+	|	< TRAILING: "TRAILING" >
+	|	< BOTH: "BOTH" >
+}
+
+
+TOKEN [ IGNORE_CASE ]: /* functions returning numerics */
+{
+	< LENGTH: "LENGTH" >
+	|	< LOCATE: "LOCATE" >
+	|	< ABS: "ABS" >
+	|   < CEILING: "CEILING" >
+	|	< EXP: "EXP" >
+	|   < FLOOR: "FLOOR" >
+	|   < LN: "LN" >
+	|	< SIGN: "SIGN" >
+	|	< POWER: "POWER" >
+	|	< ROUND: "ROUND" >
+	|	< SQRT: "SQRT" >
+	|	< MOD: "MOD" >
+	|	< SIZE: "SIZE" >
+	|	< INDEX: "INDEX" >
+}
+
+TOKEN [ IGNORE_CASE ]: /* datetime fields */
+{
+	< YEAR: "YEAR" >
+	|   < QUARTER: "QUARTER" >
+	|   < MONTH: "MONTH" >
+	|   < WEEK: "WEEK" >
+	|   < DAY: "DAY" >
+	|   < HOUR: "HOUR" >
+	|   < MINUTE: "MINUTE" >
+	|   < SECOND: "SECOND" >
+}
+
+TOKEN [ IGNORE_CASE ]: /* datetime part */
+{
+	< DATE: "DATE" >
+	|	< TIME: "TIME" >
+}
+
+
+TOKEN [ IGNORE_CASE ]: /* functions returning datetime */
+{
+	< CURRENT_DATE: "CURRENT_DATE" >
+	|	< CURRENT_TIME: "CURRENT_TIME" >
+	|	< CURRENT_TIMESTAMP: "CURRENT_TIMESTAMP" >
+	|	< LOCAL_DATETIME: <LOCAL> (" ")+ "DATETIME" >
+	|   < LOCAL_DATE: <LOCAL> (" ")+ "DATE" >
+	|   < LOCAL_TIME: <LOCAL> (" ")+ "TIME" >
+}
+
+TOKEN [ IGNORE_CASE ]: /* type of query */
+{
+	< SELECT: "SELECT" >
+	|	< DISTINCT: "DISTINCT" >
+	|	< FROM: "FROM" >
+
+	|	< UPDATE: "UPDATE" >
+	|	< DELETE: "DELETE" >
+
+	|	< WHERE: "WHERE" >
+	|	< GROUP: "GROUP" >
+	|	< HAVING: "HAVING" >
+
+	|	< AS: "AS" >
+	|	< LEFT: "LEFT" >
+	|	< OUTER: "OUTER" >
+	|	< INNER: "INNER" >
+	|	< JOIN: "JOIN" >
+	|	< FETCH: "FETCH" >
+	|	< IN: "IN" >
+	|	< SET: "SET" >
+
+	|	< OBJECT: "OBJECT" >
+
+	|	< CASE: "CASE" >
+	|	< WHEN: "WHEN" >
+	|	< ELSE: "ELSE" >
+	|	< THEN: "THEN" >
+	|	< END: "END" >
+	|	< NULLIF: "NULLIF" >
+	|	< COALESCE: "COALESCE" >
+	|	< CLASS: "CLASS" >
+}
+
+
+/* inspired by the Java 1.0.2 specification */
+/* ### should we limit this to the length that is valid in java? */
+TOKEN : /* literals */
+{
+	< INTEGER_LITERAL: ((["0"-"9"])+) (["l","L"])? >
+	| < DECIMAL_LITERAL:
+		(((["0"-"9"])* "." (["0"-"9"])+) (<EXPONENT>)? (["f","F","d","D"])?
+		| ((["0"-"9"])+ ".") (<EXPONENT>)? (["f","F","d","D"])?
+		| ((["0"-"9"])+) (<EXPONENT>) (["f","F","d","D"])?
+		| ((["0"-"9"])+) (<EXPONENT>)? (["f","F","d","D"])?) >
+	| < #EXPONENT: ["e","E"] (["+","-"])? (["0"-"9"])+ >
+	| < STRING_LITERAL: "'"
+	  (("''" | ~["'"])
+		/*
+	  (("''" | ~["'","\\","\n","\r"])
+		| ("\\"
+			( ["n","t","b","r","f","\\","'"]
+			| ["0"-"7"] ( ["0"-"7"] )?
+			| ["0"-"3"] ["0"-"7"] ["0"-"7"]
+			)
+		  )
+		*/
+	  )*
+	  "'"
+	>
+    // Double quoted string
+    | < STRING_LITERAL2: "\"" ( (~["\""]) )* "\""
+    >
+	| < CHARACTER_LITERAL: "'"
+	  (   (~["'","\\","\n","\r"])
+		| ("\\"
+			( ["n","t","b","r","f","\\","'"]
+			| ["0"-"7"] ( ["0"-"7"] )?
+			| ["0"-"3"] ["0"-"7"] ["0"-"7"]
+			)
+		  )
+	  )
+	  "'"
+	>
+	| < DATE_LITERAL: "{d '" (["0"-"9", "-"])* "'}"
+	>
+	| < TIME_LITERAL: "{t '" (["0"-"9", ":"])* "'}"
+	>
+	| < TIMESTAMP_LITERAL: "{ts '" (["0"-"9", "-", ":", " ", "."])* "'}"
+	>
+}
+
+TOKEN [ IGNORE_CASE ]: /* boolean literals can be case-insensitive */
+{
+	< BOOLEAN_LITERAL: "TRUE" | "FALSE" >
+}
+
+/* From the Java 1.0.2 specification */
+TOKEN : /* IDENTIFIERS */
+{
+  < IDENTIFIER: <LETTER> (<LETTER>|<DIGIT>)* >
+	|
+  < #LETTER:
+	  [
+	   "\u0024", 			// $
+	   "\u0041"-"\u005a", 	// A-Z
+	   "\u005f", 			// _
+	   "\u0061"-"\u007a", 	// a-z
+	   "\u00c0"-"\u00d6",
+	   "\u00d8"-"\u00f6",
+	   "\u00f8"-"\u00ff",
+	   "\u0100"-"\u1fff",
+	   "\u3040"-"\u318f",
+	   "\u3300"-"\u337f",
+	   "\u3400"-"\u3d2d",
+	   "\u4e00"-"\u9fff",
+	   "\uf900"-"\ufaff"
+	  ]
+  >
+	|
+  < #DIGIT:
+	  [
+	   "\u0030"-"\u0039", 	// 0-9
+	   "\u0660"-"\u0669",
+	   "\u06f0"-"\u06f9",
+	   "\u0966"-"\u096f",
+	   "\u09e6"-"\u09ef",
+	   "\u0a66"-"\u0a6f",
+	   "\u0ae6"-"\u0aef",
+	   "\u0b66"-"\u0b6f",
+	   "\u0be7"-"\u0bef",
+	   "\u0c66"-"\u0c6f",
+	   "\u0ce6"-"\u0cef",
+	   "\u0d66"-"\u0d6f",
+	   "\u0e50"-"\u0e59",
+	   "\u0ed0"-"\u0ed9",
+	   "\u1040"-"\u1049"
+	  ]
+  >
+}
+
+
+Node parseQuery() : { }
+{
+	(select_statement() | update_statement() | delete_statement()) <EOF>
+	{
+		return jjtree.rootNode();
+	}
+}
+
+
+void select_statement() #SELECT : { }
+{
+	select_clause()
+		from_clause()
+		[where_clause()]
+		[groupby_clause()]
+		[having_clause()]
+		[orderby_clause()]
+}
+
+
+void update_statement() #UPDATE : { }
+{
+	update_clause() [ where_clause() ]
+}
+
+
+void delete_statement() #DELETE : { }
+{
+	<DELETE> <FROM> (from_item() #FROM) [where_clause()]
+}
+
+
+void from_clause() #FROM : { }
+{
+	<FROM> identification_variable_declaration()
+	(LOOKAHEAD(1) <COMMA> (LOOKAHEAD(collection_member_declaration()) collection_member_declaration() | LOOKAHEAD(identification_variable_declaration())identification_variable_declaration()))*
+}
+
+
+void identification_variable_declaration(): { }
+{
+	from_item() (LOOKAHEAD(fetch_join()) fetch_join() | LOOKAHEAD(inner_join()) inner_join() | LOOKAHEAD(outer_join()) outer_join())*
+}
+
+
+void from_item() #FROMITEM : { }
+{
+	abstract_schema_name() [LOOKAHEAD(1)<AS>] [LOOKAHEAD(identification_variable())identification_variable()]
+}
+
+
+void subquery_from_clause() #FROM : { }
+{
+	<FROM> subquery_from_item()
+		( LOOKAHEAD(1) <COMMA> subquery_from_item() )*
+}
+
+
+void subselect_identification_variable_declaration(): { }
+{
+	from_item() (LOOKAHEAD(inner_join()) inner_join() | LOOKAHEAD(outer_join()) outer_join())*
+}
+
+void subquery_from_item() : { }
+{
+    LOOKAHEAD(collection_member_declaration()) collection_member_declaration()
+	| LOOKAHEAD(subselect_identification_variable_declaration()) subselect_identification_variable_declaration()
+}
+
+void inner_join() #INNERJOIN : { }
+{
+	[<INNER>] <JOIN> path() [<AS>] identification_variable()
+}
+
+
+void collection_member_declaration() #INNERJOIN : { }
+{
+	// synonymous with "INNER JOIN path AS identifier" (InnerJoin)
+	<IN> "(" (LOOKAHEAD(path()) path()
+		| LOOKAHEAD(qualified_path()) qualified_path()) ")" [ LOOKAHEAD(1)<AS>] identification_variable()
+}
+
+void outer_join() #OUTERJOIN : { }
+{
+	<LEFT> [ <OUTER>] <JOIN> path() [ LOOKAHEAD(1)<AS>] identification_variable()
+}
+
+
+void fetch_join() : { }
+{
+	outer_fetch_join() | inner_fetch_join()
+}
+
+
+void outer_fetch_join() #OUTERFETCHJOIN : { }
+{
+	<LEFT> [<OUTER>] <JOIN> <FETCH> path()
+}
+
+
+void inner_fetch_join() #INNERFETCHJOIN : { }
+{
+	[<INNER>] <JOIN> <FETCH> path()
+}
+
+
+void path() #PATH : { }
+{
+	// a path is any dot-separated path expression starting with a
+	// non-reserved word
+	identification_variable() (LOOKAHEAD(2) <DOT> path_component())+
+}
+
+
+void update_clause() : { }
+{
+	<UPDATE> from_item() #FROM set_clause()
+}
+
+
+void set_clause() : { }
+{
+	<SET> update_item() (<COMMA> update_item())*
+}
+
+
+void update_item() #UPDATEITEM : { }
+{
+	path() EQ() new_value()
+}
+
+
+void new_value() #UPDATEVALUE : { }
+{
+    LOOKAHEAD(case_expression()) case_expression() |
+	LOOKAHEAD(arithmetic_expression()) arithmetic_expression() |
+	LOOKAHEAD(string_primary()) string_primary() |
+	LOOKAHEAD(datetime_primary()) datetime_primary() |
+	LOOKAHEAD(boolean_primary()) boolean_primary() |
+	LOOKAHEAD(enum_primary()) enum_primary() |
+	LOOKAHEAD(simple_entity_expression()) simple_entity_expression() |
+	<NULL>
+}
+
+
+void simple_entity_expression() : { }
+{
+	identification_variable() | input_parameter()
+}
+
+
+void select_clause() #SELECTCLAUSE : { }
+{
+	<SELECT> [distinct()] select_expressions()
+}
+
+
+void simple_select_clause() #SELECTCLAUSE : { }
+{
+	<SELECT> [distinct()] subselect_expressions()
+}
+
+
+void select_expressions() #SELECTEXPRESSIONS : { }
+{
+	select_expression() (<COMMA> select_expression())*
+}
+
+
+void select_expression() #SELECTEXPRESSION : { }
+{
+	(LOOKAHEAD(scalar_expression()) scalar_expression()
+		| LOOKAHEAD(aggregate_select_expression()) aggregate_select_expression()
+		| LOOKAHEAD(path()) path()
+		| LOOKAHEAD(qualified_path()) qualified_path()
+		| LOOKAHEAD(qualified_identification_variable()) qualified_identification_variable()
+		| LOOKAHEAD(identification_variable()) identification_variable()
+		| <OBJECT> "(" identification_variable() ")"
+		| constructor_expression()
+		| LOOKAHEAD(entity_type_expression()) entity_type_expression()
+		| LOOKAHEAD(select_extension()) select_extension()
+	) [ LOOKAHEAD(1)[<AS>] identification_variable()]
+}
+
+
+void select_extension() #SELECTEXTENSION : { }
+{
+    scalar_function()
+}
+
+
+void subselect_expressions() #SELECTEXPRESSIONS : { }
+{
+	subselect_expression() (<COMMA> subselect_expression())*
+}
+
+
+void subselect_expression() #SELECTEXPRESSION : { }
+{
+	LOOKAHEAD(scalar_expression()) scalar_expression()
+		| LOOKAHEAD(path()) path()
+		| LOOKAHEAD(qualified_path()) qualified_path()
+		| LOOKAHEAD(qualified_identification_variable()) qualified_identification_variable()
+		| LOOKAHEAD(aggregate_select_expression()) aggregate_select_expression()
+		| LOOKAHEAD(identification_variable()) identification_variable()
+}
+
+
+void constructor_expression() #CONSTRUCTOR : { }
+{
+	<NEW> classname() constructor_parameters()
+}
+
+
+void classname() #CLASSNAME :
+{ Token t; }
+{
+	identification_variable() (<DOT> identification_variable())*
+}
+
+
+void constructor_parameters() #CONSTRUCTORPARAMS : { }
+{
+	"(" (constructor_parameter()) (<COMMA> (constructor_parameter()))* ")"
+}
+
+
+void constructor_parameter() #CONSTRUCTORPARAM : { }
+{
+	LOOKAHEAD(scalar_expression()) scalar_expression()
+	| LOOKAHEAD(qualified_path()) qualified_path()
+	| LOOKAHEAD(qualified_identification_variable()) qualified_identification_variable()
+	| LOOKAHEAD(path()) path()
+	| LOOKAHEAD(aggregate_select_expression()) aggregate_select_expression()
+	| LOOKAHEAD(identification_variable()) identification_variable()
+}
+
+
+/* rewritten to reduce lookaheads */
+void aggregate_select_expression() #AGGREGATE : { }
+{
+	(avg() | max() | min() | sum() | count())
+}
+
+
+void distinct() #DISTINCT : { }
+{
+	<DISTINCT>
+}
+
+
+void aggregate_path() : { }
+{
+	"(" (
+		LOOKAHEAD(arithmetic_expression()) arithmetic_expression() |
+		LOOKAHEAD(distinct_path()) distinct_path() |
+		LOOKAHEAD(path()) path() |
+		LOOKAHEAD(qualified_path()) qualified_path() |
+		LOOKAHEAD(identification_variable()) identification_variable()
+	) ")"
+}
+
+
+void distinct_path() #DISTINCTPATH : { }
+{
+	<DISTINCT> (
+		LOOKAHEAD(path()) path() |
+		LOOKAHEAD(qualified_path()) qualified_path() |
+		LOOKAHEAD(qualified_identification_variable()) qualified_identification_variable() |
+		LOOKAHEAD(identification_variable()) identification_variable()
+	 )
+}
+
+
+void count() #COUNT : { }
+{
+	<COUNT> aggregate_path()
+}
+
+
+void avg() #AVERAGE : { }
+{
+	<AVG> aggregate_path()
+}
+
+
+void max() #MAX : { }
+{
+	<MAX> aggregate_path()
+}
+
+
+void min() #MIN : { }
+{
+	<MIN> aggregate_path()
+}
+
+
+void sum() #SUM : { }
+{
+	<SUM> aggregate_path()
+}
+
+
+void where_clause() #WHERE : { }
+{
+	<WHERE> conditional_expression()
+}
+
+
+void groupby_clause() #GROUPBY : { }
+{
+	<GROUP> <BY> groupby_item()
+		(LOOKAHEAD(2) <COMMA> (groupby_item()))*
+}
+
+
+void groupby_item() : { }
+{
+	LOOKAHEAD(path()) path()
+	| LOOKAHEAD(groupby_extension()) groupby_extension()
+	| LOOKAHEAD(qualified_path()) qualified_path()
+	| LOOKAHEAD(general_identification_variable()) general_identification_variable()
+	| LOOKAHEAD(identification_variable()) identification_variable()
+}
+
+
+void groupby_extension() #GROUPBYEXTENSION : { }
+{
+    scalar_function()
+}
+
+
+void having_clause() #HAVING : { }
+{
+	<HAVING> conditional_expression()
+}
+
+
+void subquery() #SUBSELECT : { }
+{
+	simple_select_clause()
+		subquery_from_clause()
+		[LOOKAHEAD(where_clause()) where_clause()]
+		[LOOKAHEAD(groupby_clause()) groupby_clause()]
+		[LOOKAHEAD(having_clause()) having_clause()]
+}
+
+
+/* changed to eliminate left recursion */
+void conditional_expression() : { }
+{
+	conditional_term() (LOOKAHEAD(2) <OR> (conditional_expression() #OR(2)))*
+}
+
+
+/* changed to eliminate left recursion */
+void conditional_term() : { }
+{
+	conditional_factor() (LOOKAHEAD(2) <AND> (conditional_term() #AND(2)))*
+}
+
+
+void conditional_factor() : { }
+{
+	LOOKAHEAD(<NOT> conditional_primary())
+	(<NOT> conditional_primary() #NOT) | conditional_primary()
+}
+
+
+void conditional_primary() : { }
+{
+	LOOKAHEAD(simple_cond_expression())
+	simple_cond_expression() | "(" conditional_expression() ")"
+}
+
+
+void simple_cond_expression() : { }
+{
+	//LOOKAHEAD(all_or_any_expression()) all_or_any_expression() |
+	LOOKAHEAD(exists_expression()) exists_expression() |
+	LOOKAHEAD(comparison_expression()) comparison_expression() |
+	LOOKAHEAD(between_expression()) between_expression() |
+	LOOKAHEAD(like_expression()) like_expression() |
+	LOOKAHEAD(in_expression()) in_expression() |
+	LOOKAHEAD(null_comparison_expression()) null_comparison_expression() |
+	LOOKAHEAD(empty_collection_comparison_expression()) empty_collection_comparison_expression() |
+	LOOKAHEAD(collection_member_expression()) collection_member_expression()
+}
+
+
+void between_expression() #BETWEEN : { }
+{
+	LOOKAHEAD(6) arithmetic_expression()
+		[<NOT> { jjtThis.not = true; }] <BETWEEN> arithmetic_expression()
+		<AND> arithmetic_expression()
+	| LOOKAHEAD(6) string_expression()
+		[<NOT> { jjtThis.not = true; }] <BETWEEN> string_expression() <AND> string_expression()
+	| LOOKAHEAD(6) datetime_expression()
+		[<NOT> { jjtThis.not = true; }] <BETWEEN> datetime_expression() <AND> datetime_expression()
+}
+
+
+void in_expression() #IN : { }
+{
+	(path() | scalar_function() | type_discriminator()) [ LOOKAHEAD(1) <NOT> { jjtThis.not = true; }] <IN>
+		("(" (literal_or_param()
+			(<COMMA> (literal_or_param()))* | subquery())
+		 ")"
+		| collection_valued_input_parameter()
+		)
+}
+
+void entity_type_literal() #TYPELITERAL : { }
+{
+    identification_variable()
+}
+
+void literal_or_param() : { }
+{
+	(numeric_literal()
+	| string_literal()
+	| string_literal2()
+	| boolean_literal()
+	| input_parameter()
+	| entity_type_literal())
+}
+
+
+void like_expression() #LIKE : { }
+{
+	string_expression() [<NOT> { jjtThis.not = true; }] <LIKE> pattern_value()
+}
+
+
+void null_comparison_expression() #ISNULL : { }
+{
+	(input_parameter()
+	 | LOOKAHEAD(path()) path()
+	 | LOOKAHEAD(qualified_path()) qualified_path()
+	 | <VALUE> "(" identification_variable() ")"
+	 | LOOKAHEAD(aggregate_select_expression()) aggregate_select_expression()
+	) <IS> [<NOT> { jjtThis.not = true; }] <NULL>
+}
+
+
+void empty_collection_comparison_expression() #ISEMPTY : { }
+{
+	(LOOKAHEAD(path()) path() | LOOKAHEAD(qualified_path()) qualified_path())
+	<IS> [<NOT> { jjtThis.not = true; }] <EMPTY>
+}
+
+
+void collection_member_expression() #MEMBEROF : { }
+{
+	(LOOKAHEAD(path()) path() | input_parameter() | LOOKAHEAD(literal()) literal() | path_component())
+	[<NOT> { jjtThis.not = true; }] <MEMBER> [<OF>]
+	(LOOKAHEAD(path()) path() | LOOKAHEAD(qualified_path()) qualified_path())
+}
+
+
+void exists_expression() #EXISTS : { }
+{
+	[<NOT> { jjtThis.not = true; }] <EXISTS> "(" subquery() ")"
+}
+
+
+void all_or_any_expression() : { }
+{
+	any_expression() | some_expression() | all_expression()
+}
+
+
+void any_expression() #ANY : { }
+{
+	<ANY> "(" subquery() ")"
+}
+
+
+void some_expression() #ANY : { }
+{
+	// SOME and ANY are synonymous
+	<SOME> "(" subquery() ")"
+}
+
+
+void all_expression() #ALL : { }
+{
+	<ALL> "(" subquery() ")"
+}
+
+
+void comparison_expression() : { }
+{
+	// comparison_expression ::= string_value comparison_operator {string_expression | all_or_any_expression} | boolean_value { =|<>} {boolean_expression | all_or_any_expression} | datetime_primary comparison_operator {datetime_expression | all_or_any_expression} | entity_bean_value { = | <> } {entity_bean_expression | all_or_any_expression} | arithmetic_value comparison_operator {arithmetic_expression | all_or_any_expression
+
+	LOOKAHEAD(arithmetic_comp()) arithmetic_comp() |
+	LOOKAHEAD(string_comp()) string_comp() |
+	LOOKAHEAD(boolean_comp()) boolean_comp() |
+	LOOKAHEAD(enum_comp()) enum_comp() |
+	LOOKAHEAD(datetime_comp()) datetime_comp() |
+	LOOKAHEAD(entity_comp()) entity_comp() |
+	LOOKAHEAD(entity_type_comp()) entity_type_comp()
+}
+
+
+void string_comp() : { }
+{
+	string_expression() (
+		(<EQ> (string_expression()|all_or_any_expression()) #EQUALS(2))
+		| (<NE> (string_expression()|all_or_any_expression()) #NOTEQUALS(2))
+		| (<GT> (string_expression() | all_or_any_expression()) #GREATERTHAN(2))
+		| (<GE> (string_expression() | all_or_any_expression()) #GREATEROREQUAL(2))
+		| (<LT> (string_expression() | all_or_any_expression()) #LESSTHAN(2))
+		| (<LE> (string_expression() | all_or_any_expression()) #LESSOREQUAL(2))
+		)
+}
+
+
+void boolean_comp() : { }
+{
+	boolean_expression() (
+	(<EQ> (boolean_expression() | all_or_any_expression()) #EQUALS(2))
+	| (<NE> (boolean_expression() | all_or_any_expression()) #NOTEQUALS(2))
+	)
+}
+
+void enum_comp() : { }
+{
+	enum_expression() (
+	(<EQ> (enum_expression() | all_or_any_expression()) #EQUALS(2))
+	| (<NE> (enum_expression() | all_or_any_expression()) #NOTEQUALS(2))
+	)
+}
+
+void entity_comp() : { }
+{
+	entity_bean_expression() (
+	(<EQ> ((LOOKAHEAD(all_or_any_expression()) all_or_any_expression() | entity_bean_expression()) #EQUALS(2)))
+	| (<NE> ((LOOKAHEAD(all_or_any_expression()) all_or_any_expression() | entity_bean_expression()) #NOTEQUALS(2)))
+	)
+}
+
+
+void arithmetic_comp() : { }
+{
+	// arithmetic_value() (
+	arithmetic_expression() (
+	(<EQ> (arithmetic_expression() | all_or_any_expression()) #EQUALS(2))
+	| (<GT> (arithmetic_expression() | all_or_any_expression()) #GREATERTHAN(2))
+	| (<GE> (arithmetic_expression() | all_or_any_expression()) #GREATEROREQUAL(2))
+	| (<LT> (arithmetic_expression() | all_or_any_expression()) #LESSTHAN(2))
+	| (<LE> (arithmetic_expression() | all_or_any_expression()) #LESSOREQUAL(2))
+	| (<NE> (arithmetic_expression() | all_or_any_expression()) #NOTEQUALS(2))
+	)
+}
+
+
+void datetime_comp() : { }
+{
+	datetime_expression() (
+	(<EQ> (datetime_expression() | all_or_any_expression()) #EQUALS(2))
+	| (<GT> (datetime_expression() | all_or_any_expression()) #GREATERTHAN(2))
+	| (<GE> (datetime_expression() | all_or_any_expression()) #GREATEROREQUAL(2))
+	| (<LT> (datetime_expression() | all_or_any_expression()) #LESSTHAN(2))
+	| (<LE> (datetime_expression() | all_or_any_expression()) #LESSOREQUAL(2))
+	| (<NE> (datetime_expression() | all_or_any_expression()) #NOTEQUALS(2))
+	)
+}
+
+void scalar_function() : { }
+{
+    LOOKAHEAD(2) functions_returning_numerics() 
+		| LOOKAHEAD(2) functions_returning_datetime()
+        | functions_returning_strings()
+}
+
+void arithmetic_value() : { }
+{
+	path() | LOOKAHEAD(2) functions_returning_numerics() | "(" subquery() ")"
+}
+
+
+/* changed to eliminate left recursion */
+void arithmetic_expression() : { }
+{
+	arithmetic_term()
+		((<PLUS> arithmetic_expression() #ADD(2))
+		| (<MINUS> arithmetic_expression() #SUBTRACT(2)))*
+}
+
+
+/* changed to eliminate left recursion */
+void arithmetic_term() : { }
+{
+	arithmetic_factor()
+		((<TIMES> arithmetic_term() #MULTIPLY(2))
+		| (<DIV> arithmetic_term() #DIVIDE(2)))*
+}
+
+
+void arithmetic_factor() : { }
+{
+	numeric_literal() |
+	input_parameter() |
+	LOOKAHEAD(path()) path() |
+	LOOKAHEAD(qualified_path()) qualified_path() |
+	LOOKAHEAD(general_identification_variable()) general_identification_variable() |
+	LOOKAHEAD(identification_variable()) identification_variable() |
+	LOOKAHEAD("("  arithmetic_expression()) "("  arithmetic_expression() ")" |
+	LOOKAHEAD(functions_returning_numerics()) functions_returning_numerics() |
+	LOOKAHEAD(aggregate_select_expression()) aggregate_select_expression() |
+	LOOKAHEAD(case_expression()) case_expression() |
+	LOOKAHEAD("(" subquery()) "(" subquery() ")"
+}
+
+
+void qualified_path() #QUALIFIEDPATH : { }
+{
+    ( <KEY> "(" identification_variable() ")" #KEY(1)
+    | <VALUE> "(" identification_variable() ")"
+    ) (LOOKAHEAD(2) <DOT> path_component())+
+}
+
+void qualified_identification_variable() #QUALIFIEDIDENTIFIER : { }
+{
+    ( <KEY> "(" identification_variable() ")" #KEY(1)
+    | <VALUE> "(" identification_variable() ")" #VALUE(1)
+    | <ENTRY> "(" identification_variable() ")" #ENTRY(1)
+    )
+}
+
+void general_identification_variable() #GENERALIDENTIFIER : { }
+{
+    ( <KEY> "(" identification_variable() ")" #KEY(1)
+    | <VALUE> "(" identification_variable() ")" #VALUE(1)
+    )
+}
+
+void entity_type_comp() : { }
+{
+    (entity_type_expression() | entity_type_literal())
+	( <EQ> (entity_type_expression() | entity_type_literal()) #EQUALS(2)
+	| <NE> (entity_type_expression() | entity_type_literal()) #NOTEQUALS(2)
+	)
+}
+
+void type_discriminator() #TYPE : { }
+{
+    <TYPE> "(" (LOOKAHEAD(path()) path()
+               | LOOKAHEAD(qualified_path()) qualified_path()
+               | LOOKAHEAD(general_identification_variable()) general_identification_variable()
+               | LOOKAHEAD(identification_variable()) identification_variable()
+               | LOOKAHEAD(input_parameter()) input_parameter())
+            ")"
+}
+
+void entity_type_expression(): { }
+{
+    type_discriminator() |
+    input_parameter()
+}
+
+void scalar_expression() #SCALAREXPRESSION : { }
+{
+    LOOKAHEAD(arithmetic_expression()) arithmetic_expression() |
+    LOOKAHEAD(case_expression()) case_expression() |
+    LOOKAHEAD(string_primary()) string_primary() |
+    LOOKAHEAD(datetime_primary()) datetime_primary() |
+    LOOKAHEAD(enum_primary()) enum_primary() |
+    LOOKAHEAD(boolean_primary()) boolean_primary() |
+    LOOKAHEAD(entity_type_expression()) entity_type_expression()
+}
+
+void case_expression() #CASE : { }
+{
+	<CASE>
+	    ( LOOKAHEAD(general_case_expression()) general_case_expression()
+        | LOOKAHEAD(simple_case_expression()) simple_case_expression()
+        ) |
+    <COALESCE> coalesce_expression() |
+    <NULLIF> nullif_expression()
+}
+
+void general_case_expression() #GENERALCASE : { }
+{
+    (when_clause())+
+    <ELSE> (LOOKAHEAD(2) scalar_expression() | entity_type_literal())
+    <END>
+}
+
+void when_clause() #WHEN : { }
+{
+    <WHEN> conditional_expression()
+    <THEN> (LOOKAHEAD(2) scalar_expression() | entity_type_literal())
+}
+
+void simple_case_expression() #SIMPLECASE : { }
+{
+    (LOOKAHEAD(type_discriminator()) type_discriminator() | LOOKAHEAD(path()) path())
+    (simple_when_clause())+
+    <ELSE> (LOOKAHEAD(2) scalar_expression() | entity_type_literal())
+    <END>
+}
+
+void simple_when_clause() #WHENSCALAR : { }
+{
+    <WHEN> (LOOKAHEAD(2) scalar_expression() | entity_type_literal())
+    <THEN> (LOOKAHEAD(2) scalar_expression() | entity_type_literal())
+}
+
+void coalesce_expression() #COALESCE : { }
+{
+    // COALESCE(e1,e2) => CASE WHEN e1 IS NOT NULL THEN e1 ELSE e2 END
+    // COALESCE(e1,e2,...,eN) => CASE WHEN e1 IS NOT NULL THEN e1 ELSE COALESCE(e2,...eN) END
+    "(" scalar_expression() (<COMMA> scalar_expression())+ ")"
+}
+
+void nullif_expression() #NULLIF : { }
+{
+    // NULLIF(e1,e2) => CASE WHEN e1=e2 THEN NULL ELSE e1 END
+    "(" scalar_expression() <COMMA> scalar_expression() ")"
+}
+
+void negative() #NEGATIVE : { }
+{
+	<MINUS>
+}
+
+
+void string_value() : { }
+{
+	path() | functions_returning_strings() | "(" subquery() ")"
+}
+
+
+void string_expression() : { }
+{
+	input_parameter() | string_primary()
+}
+
+
+void string_primary() : { }
+{
+	string_literal() | string_literal2() | LOOKAHEAD(path()) path() |
+	LOOKAHEAD(qualified_path()) qualified_path() |
+	LOOKAHEAD(general_identification_variable()) general_identification_variable() |
+	LOOKAHEAD(identification_variable()) identification_variable() |
+	LOOKAHEAD("(" string_expression()) "(" string_expression() ")" |
+	functions_returning_strings() | LOOKAHEAD("(" subquery()) "(" subquery() ")"
+	| case_expression()
+}
+
+
+void datetime_expression() : { }
+{
+	datetime_primary() | "(" subquery() ")"
+}
+
+
+void datetime_primary() : { }
+{
+    date_literal() | time_literal() | timestamp_literal() |
+	LOOKAHEAD(path()) path() | functions_returning_datetime() | input_parameter() | aggregate_select_expression()
+	| LOOKAHEAD(qualified_path()) qualified_path()
+	| LOOKAHEAD(general_identification_variable()) general_identification_variable()
+	| LOOKAHEAD(identification_variable()) identification_variable()
+	| case_expression()
+}
+
+
+void boolean_value() : { }
+{
+	path() | "(" subquery() ")"
+}
+
+
+void boolean_expression() : { }
+{
+	boolean_primary() | "(" subquery() ")"
+}
+
+
+void boolean_primary() : { }
+{
+	LOOKAHEAD(path()) path() | boolean_literal() | input_parameter()
+	| LOOKAHEAD(qualified_path()) qualified_path()
+	| LOOKAHEAD(general_identification_variable()) general_identification_variable()
+	| LOOKAHEAD(identification_variable()) identification_variable()
+	| case_expression()
+}
+
+
+void enum_expression() : { }
+{
+	enum_primary() | "(" subquery() ")"
+}
+
+
+void enum_primary() : { }
+{
+	LOOKAHEAD(2) path()
+	| LOOKAHEAD(enum_literal()) enum_literal()
+	| LOOKAHEAD(input_parameter()) input_parameter()
+	| LOOKAHEAD(qualified_path()) qualified_path()
+	| LOOKAHEAD(general_identification_variable()) general_identification_variable()
+	| LOOKAHEAD(identification_variable()) identification_variable()
+	| case_expression()
+}
+
+
+void enum_literal() : { }
+{
+	{ inEnumPath = true; }
+	path()
+	{ inEnumPath = false; }
+}
+
+
+void entity_bean_value() : { }
+{
+	LOOKAHEAD(path()) path()
+	| LOOKAHEAD(qualified_path()) qualified_path()
+	| LOOKAHEAD(path_component()) path_component()
+}
+
+
+void entity_bean_expression() : { }
+{
+	input_parameter() | entity_bean_value()
+}
+
+
+void functions_returning_strings() : { }
+{
+	concat() | substring() | trim() | lower() | upper()
+}
+
+
+void concat() #CONCAT : { }
+{
+	<CONCAT> "(" string_expression() <COMMA> string_expression() [ <COMMA> string_expression() ] ")"
+}
+
+
+void substring() #SUBSTRING : { }
+{
+	<SUBSTRING> "(" string_expression() <COMMA> arithmetic_expression() [ <COMMA> arithmetic_expression() ] ")"
+}
+
+
+void trim() #TRIM : { }
+{
+	<TRIM> "(" [LOOKAHEAD(2)[trim_specification()] [trim_character()] <FROM>]
+		string_expression() ")"
+}
+
+
+void lower() #LOWER : { }
+{
+	<LOWER> "(" string_expression() ")"
+}
+
+
+void upper() #UPPER : { }
+{
+	<UPPER> "(" string_expression() ")"
+}
+
+
+
+void trim_specification() : { }
+{
+	LOOKAHEAD(2) (<LEADING> #TRIMLEADING) | (<TRAILING> #TRIMTRAILING) | (<BOTH> #TRIMBOTH)
+}
+
+
+void functions_returning_numerics() : { }
+{
+	LOOKAHEAD(2) length() | locate() | abs() | ceiling() | exp() | floor() | ln() | sign() | power() | round() | sqrt() | mod() | size() | index() | extract_datetime_field()
+}
+
+
+void length() #LENGTH : { }
+{
+	<LENGTH> "(" string_expression() ")"
+
+}
+
+
+void locate() #LOCATE : { }
+{
+	<LOCATE> "(" string_expression() <COMMA> string_expression()
+		[<COMMA> arithmetic_expression()] ")"
+
+}
+
+
+void abs() #ABS : { }
+{
+	<ABS> "(" arithmetic_expression() ")"
+
+}
+
+void ceiling() #CEILING : { }
+{
+	<CEILING> "(" arithmetic_expression() ")"
+
+}
+
+void exp() #EXP : { }
+{
+	<EXP> "(" arithmetic_expression() ")"
+
+}
+
+void floor() #FLOOR : { } 
+{
+	<FLOOR> "(" arithmetic_expression() ")"
+
+}
+
+void ln() #LN : { }
+{
+	<LN> "(" arithmetic_expression() ")"
+
+}
+
+void sign() #SIGN : { }
+{
+	<SIGN> "(" arithmetic_expression() ")"
+
+}
+
+void power() #POWER : { }
+{
+	<POWER> "(" arithmetic_expression() <COMMA> arithmetic_expression() ")"
+
+}
+
+void round() #ROUND : { }
+{
+	<ROUND> "(" arithmetic_expression() <COMMA> arithmetic_expression() ")"
+
+}
+
+void sqrt() #SQRT : { }
+{
+	<SQRT> "(" arithmetic_expression() ")"
+
+}
+
+
+void mod() #MOD : { }
+{
+	<MOD> "(" arithmetic_expression() <COMMA> arithmetic_expression() ")"
+
+}
+
+
+void size() #SIZE : { }
+{
+	<SIZE> "(" (LOOKAHEAD(path()) path() |
+		LOOKAHEAD(qualified_path()) qualified_path()) ")"
+}
+
+void index() #INDEX : { }
+{
+    <INDEX> "(" identification_variable() ")"
+}
+
+void datetime_field() : { }
+{
+	( <YEAR> #YEAR | <QUARTER> #QUARTER | <MONTH> #MONTH | <WEEK> #WEEK | <DAY> #DAY | <HOUR> #HOUR | <MINUTE> #MINUTE | <SECOND> #SECOND )
+}
+
+void extract_datetime_field() #EXTRACTDATETIMEFIELD : {}
+{
+	<EXTRACT> "(" datetime_field() <FROM> datetime_expression() ")"
+
+}
+
+void datetime_part() : {}
+{
+	( <DATE> #DATE | <TIME> #TIME )
+
+}
+
+void extract_datetime_part() #EXTRACTDATETIMEPART : {}
+{
+	<EXTRACT> "(" datetime_part() <FROM> datetime_expression() ")"
+
+}
+
+void functions_returning_datetime() : { }
+{
+	LOOKAHEAD(2) <CURRENT_DATE> #CURRENTDATE
+	| <CURRENT_TIME> #CURRENTTIME
+	| <CURRENT_TIMESTAMP> #CURRENTTIMESTAMP
+	| <LOCAL_DATETIME> #LOCALDATETIME
+	| <LOCAL_DATE> #LOCALDATE
+	| <LOCAL_TIME> #LOCALTIME
+	| extract_datetime_part() 
+}
+
+
+void orderby_clause() #ORDERBY : { }
+{
+	<ORDER> <BY> orderby_item() (<COMMA> orderby_item())*
+}
+
+
+void orderby_item() #ORDERBYITEM : { }
+{
+	(LOOKAHEAD(path()) path() | LOOKAHEAD(qualified_path()) qualified_path()
+	 | LOOKAHEAD(general_identification_variable()) general_identification_variable()
+	 | orderby_extension() | identification_variable()
+	 )
+	    [ <ASC> #ASCENDING | <DESC> #DESCENDING ]
+}
+
+
+void orderby_extension() #ORDERBYEXTENSION : { }
+{
+    aggregate_select_expression()
+}
+
+
+void abstract_schema_name() #ABSTRACTSCHEMANAME : { }
+{
+	path_component() (<DOT> path_component())*
+}
+
+
+void tok() #TOK :
+{ Token t; }
+{
+	t = <IDENTIFIER> { jjtThis.setToken (t); }
+}
+
+
+void identification_variable() #IDENTIFIER :
+{ Token t; }
+{
+	t = <IDENTIFIER> { jjtThis.setToken (t); }
+}
+
+
+void path_component() #IDENTIFICATIONVARIABLE :
+{ Token t; }
+{
+	// unlike the identifier(), the path_component() *can* be a
+	// reserved word. E.g., Order.group.length is a perfectly
+	// valid path expression
+	(
+	t = <NEW>
+	| t = <ALL>
+	| t = <ANY>
+	| t = <EXISTS>
+	| t = <SOME>
+	| t = <EMPTY>
+	| t = <ASC>
+	| t = <DESC>
+	| t = <ORDER>
+	| t = <IS>
+	| t = <MEMBER>
+	| t = <OF>
+	| t = <LIKE>
+	| t = <ESCAPE>
+	| t = <BETWEEN>
+	| t = <NULL>
+	| t = <AVG>
+	| t = <MIN>
+	| t = <MAX>
+	| t = <SUM>
+	| t = <COUNT>
+	| t = <OR>
+	| t = <AND>
+	| t = <NOT>
+	| t = <CONCAT>
+	| t = <SUBSTRING>
+	| t = <TRIM>
+	| t = <LOWER>
+	| t = <UPPER>
+	| t = <LEADING>
+	| t = <TRAILING>
+	| t = <BOTH>
+	| t = <LENGTH>
+	| t = <LOCATE>
+	| t = <ABS>
+	| t = <CEILING>
+	| t = <EXP>
+	| t = <FLOOR>
+	| t = <LN>
+	| t = <SIGN>
+	| t = <POWER>
+	| t = <ROUND>
+	| t = <SQRT>
+	| t = <MOD>
+	| t = <SIZE>
+	| t = <CURRENT_DATE>
+	| t = <CURRENT_TIME>
+	| t = <CURRENT_TIMESTAMP>
+	| t = <LOCAL_DATETIME>
+	| t = <LOCAL_TIME>
+	| t = <LOCAL_DATE>
+	| t = <LOCAL>
+	| t = <DATE>
+	| t = <TIME>
+	| t = <YEAR>
+	| t = <QUARTER>
+	| t = <MONTH>
+	| t = <WEEK>
+	| t = <DAY>
+	| t = <HOUR>
+	| t = <MINUTE>
+	| t = <SECOND>
+	| t = <SELECT>
+	| t = <DISTINCT>
+	| t = <FROM>
+	| t = <UPDATE>
+	| t = <DELETE>
+	| t = <WHERE>
+	| t = <GROUP>
+	| t = <BY>
+	| t = <HAVING>
+	| t = <AS>
+	| t = <LEFT>
+	| t = <OUTER>
+	| t = <INNER>
+	| t = <JOIN>
+	| t = <FETCH>
+	| t = <IN>
+	| t = <SET>
+	| t = <OBJECT>
+	| t = <IDENTIFIER>
+	| t = <CASE>
+	| t = <COALESCE>
+	| t = <NULLIF>
+	| t = <WHEN>
+	| t = <THEN>
+	| t = <ELSE>
+	| t = <END>
+	| t = <KEY>
+	| t = <VALUE>
+	| t = <ENTRY>
+	| t = <INDEX>
+	| t = <TYPE>
+	| t = <CLASS>
+    ) { jjtThis.setToken (t); }
+}
+
+
+void literal() : { }
+{
+	numeric_literal() | boolean_literal() | string_literal() | string_literal2() | enum_literal() | date_literal() |
+	time_literal() | timestamp_literal()
+}
+
+
+void numeric_literal() : { }
+{
+	LOOKAHEAD(decimal_literal()) decimal_literal() | integer_literal()
+}
+
+
+void integer_literal() #INTEGERLITERAL :
+{ Token t; }
+{
+	[<PLUS> | negative()] t = <INTEGER_LITERAL> { jjtThis.setToken (t); }
+}
+
+
+void decimal_literal() #DECIMALLITERAL :
+{ Token t; }
+{
+	 [<PLUS> | negative()] t = <DECIMAL_LITERAL> { jjtThis.setToken (t); }
+}
+
+
+void boolean_literal() #BOOLEANLITERAL :
+{ Token t; }
+{
+	t = <BOOLEAN_LITERAL> { jjtThis.setToken (t); }
+}
+
+
+void string_literal() #STRINGLITERAL :
+{ Token t; }
+{
+	t = <STRING_LITERAL> { jjtThis.setToken (t); }
+}
+
+
+void string_literal2() #STRINGLITERAL2 :
+{ Token t; }
+{
+	t = <STRING_LITERAL2> { jjtThis.setToken (t); }
+}
+
+void date_literal() #DATELITERAL :
+{ Token t; }
+{
+	t = <DATE_LITERAL> { jjtThis.setToken (t); }
+}
+
+
+void time_literal() #TIMELITERAL :
+{ Token t; }
+{
+	t = <TIME_LITERAL> { jjtThis.setToken (t); }
+}
+
+
+void timestamp_literal() #TIMESTAMPLITERAL :
+{ Token t; }
+{
+	t = <TIMESTAMP_LITERAL> { jjtThis.setToken (t); }
+}
+
+
+void input_parameter() : { }
+{
+	named_input_parameter() | positional_input_parameter()
+}
+
+
+void collection_valued_input_parameter() #COLLECTIONPARAMETER: { }
+{
+	named_input_parameter() | positional_input_parameter()
+}
+
+
+void named_input_parameter() #NAMEDINPUTPARAMETER : { }
+{
+	":" path_component()
+}
+
+
+void positional_input_parameter() #POSITIONALINPUTPARAMETER :
+{ Token t; }
+{
+	"?" t = <INTEGER_LITERAL> { jjtThis.setToken (t); }
+}
+
+
+void pattern_value() #PATTERNVALUE : { }
+{
+	(input_parameter() | string_literal() | string_literal2())
+	[(<ESCAPE> escape_character() #ESCAPECHARACTER)]
+}
+
+
+void escape_character() #ESCAPECHARACTER :
+{ Token t; }
+{
+	t = <STRING_LITERAL> { jjtThis.setToken (t); }
+}
+
+
+void trim_character() #TRIMCHARACTER :
+{ Token t; }
+{
+	t = <STRING_LITERAL> { jjtThis.setToken (t); }
+}
+
+
+void EQ() #EQUALS : { }
+{
+	<EQ>
+}
+
+
+void NE() #NOTEQUALS : { }
+{
+	<NE>
+}
+
+
+void GT() #GREATERTHAN : { }
+{
+	<GT>
+}
+
+
+void GE() #GREATEROREQUAL : { }
+{
+	<GE>
+}
+
+
+void LT() #LESSTHAN : { }
+{
+	<LT>
+}
+
+
+void LE() #LESSOREQUAL : { }
+{
+	<LE>
+}