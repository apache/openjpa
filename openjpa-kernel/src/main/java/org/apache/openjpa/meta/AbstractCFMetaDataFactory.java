--- conflicted
+++ resolved
@@ -45,7 +45,18 @@
 import org.apache.commons.lang.StringUtils;
 import org.apache.openjpa.conf.OpenJPAConfiguration;
 import org.apache.openjpa.conf.OpenJPAConfigurationImpl;
-import org.apache.openjpa.lib.meta.*;
+import org.apache.openjpa.lib.meta.ClassArgParser;
+import org.apache.openjpa.lib.meta.ClasspathMetaDataIterator;
+import org.apache.openjpa.lib.meta.FileMetaDataIterator;
+import org.apache.openjpa.lib.meta.JarFileURLMetaDataIterator;
+import org.apache.openjpa.lib.meta.MetaDataFilter;
+import org.apache.openjpa.lib.meta.MetaDataIterator;
+import org.apache.openjpa.lib.meta.MetaDataParser;
+import org.apache.openjpa.lib.meta.MetaDataSerializer;
+import org.apache.openjpa.lib.meta.ResourceMetaDataIterator;
+import org.apache.openjpa.lib.meta.URLMetaDataIterator;
+import org.apache.openjpa.lib.meta.ZipFileMetaDataIterator;
+import org.apache.openjpa.lib.meta.ZipStreamMetaDataIterator;
 import org.apache.openjpa.lib.util.Files;
 import org.apache.openjpa.lib.util.J2DoPrivHelper;
 import org.apache.openjpa.lib.util.Localizer;
@@ -61,10 +72,10 @@
  * @since 0.4.0
  */
 public abstract class AbstractCFMetaDataFactory
-        extends AbstractMetaDataFactory {
+    extends AbstractMetaDataFactory {
 
     private static final Localizer _loc = Localizer.forPackage
-            (AbstractMetaDataFactory.class);
+        (AbstractMetaDataFactory.class);
 
     protected Collection<File> files = null;
     protected Collection<URL> urls = null;
@@ -98,7 +109,7 @@
             for (int i = 0; i < strs.length; i++) {
                 file = new File(strs[i]);
                 if ((AccessController.doPrivileged(
-                        J2DoPrivHelper.existsAction(file))).booleanValue())
+                    J2DoPrivHelper.existsAction(file))).booleanValue())
                     this.files.add(file);
             }
         }
@@ -144,7 +155,7 @@
     public void setResources(String rsrcs) {
         // keep list mutable so subclasses can add implicit locations
         this.rsrcs = (StringUtils.isEmpty(rsrcs)) ? null
-                : new ArrayList<String>(Arrays.asList(Strings.split(rsrcs, ";", 0)));
+          : new ArrayList<String>(Arrays.asList(Strings.split(rsrcs, ";", 0)));
     }
 
     /**
@@ -162,11 +173,11 @@
     public void setClasspathScan(String cpath) {
         // keep list mutable so subclasses can add implicit locations
         this.cpath = (StringUtils.isEmpty(cpath)) ? null
-                : new ArrayList<String>(Arrays.asList(Strings.split(cpath, ";", 0)));
+          : new ArrayList<String>(Arrays.asList(Strings.split(cpath, ";", 0)));
     }
 
     public boolean store(ClassMetaData[] metas, QueryMetaData[] queries,
-                         SequenceMetaData[] seqs, int mode, Map<File, String> output) {
+        SequenceMetaData[] seqs, int mode, Map<File,String> output) {
         if (mode == MODE_NONE)
             return true;
         if (isMappingOnlyFactory() && (mode & MODE_MAPPING) == 0)
@@ -176,9 +187,9 @@
             mode |= MODE_MAPPING;
         Class<?> cls = (metas.length == 0) ? null : metas[0].getDescribedType();
         ClassLoader loader = repos.getConfiguration().
-                getClassResolverInstance().getClassLoader(cls, null);
-        Map<String, ClassMetaData> clsNames = new HashMap<String, ClassMetaData>
-                ((int) (metas.length * 1.33 + 1));
+            getClassResolverInstance().getClassLoader(cls, null);
+        Map<String,ClassMetaData> clsNames = new HashMap<String,ClassMetaData>
+        	((int) (metas.length * 1.33 + 1));
         for (int i = 0; i < metas.length; i++)
             clsNames.put(metas[i].getDescribedType().getName(), metas[i]);
 
@@ -188,7 +199,7 @@
         Set queryFiles = null;
         if (isMappingOnlyFactory() || (mode & MODE_META) != 0)
             metaFiles = assignDefaultMetaDataFiles(metas, queries, seqs, mode,
-                    clsNames);
+                clsNames);
         if (!isMappingOnlyFactory() && (mode & MODE_QUERY) != 0)
             queryFiles = assignDefaultQueryFiles(queries, clsNames);
 
@@ -225,7 +236,7 @@
                     ser.addSequenceMetaData(seqs[i]);
             for (int i = 0; i < queries.length; i++)
                 if (queries[i].getSourceMode() != MODE_QUERY
-                        && (queries[i].getSourceMode() & mode) != 0)
+                    && (queries[i].getSourceMode() & mode) != 0)
                     ser.addQueryMetaData(queries[i]);
 
             int flags = ser.PRETTY;
@@ -275,7 +286,7 @@
         // parse metadata for all these classes
         if ((mode & (MODE_META | MODE_MAPPING)) != 0) {
             parser.setMode((isMappingOnlyFactory()) ? mode
-                    : MODE_META | MODE_MAPPING | MODE_QUERY);
+                : MODE_META | MODE_MAPPING | MODE_QUERY);
             parse(parser, cls);
         }
         if (!isMappingOnlyFactory() && (mode & MODE_QUERY) != 0) {
@@ -309,7 +320,7 @@
         // remove query mode metadatas so we can store them separately
         QueryMetaData[] queries = pr.getQueryMetaDatas();
         List qqs = (!isMappingOnlyFactory() && (mode & MODE_QUERY) == 0)
-                ? null : new ArrayList();
+            ? null : new ArrayList();
         boolean rem;
         Class def;
         for (int i = 0; i < queries.length; i++) {
@@ -317,9 +328,9 @@
                 files.add(queries[i].getSourceFile());
             def = queries[i].getDefiningType();
             rem = (queries[i].getSourceMode() & mode) != 0
-                    && clsNames.contains((def == null) ? null : def.getName());
+                && clsNames.contains((def == null) ? null : def.getName());
             if (rem || (!isMappingOnlyFactory()
-                    && queries[i].getSourceMode() == MODE_QUERY))
+                && queries[i].getSourceMode() == MODE_QUERY))
                 pr.removeQueryMetaData(queries[i]);
             if (qqs != null && queries[i].getSourceMode() == MODE_QUERY && !rem)
                 qqs.add(queries[i]);
@@ -337,7 +348,7 @@
             if (isMappingOnlyFactory())
                 for (int i = 0; i < cls.length; i++)
                     ser.removeMetaData(pr.getMetaData(cls[i], envLoader,
-                            false));
+                        false));
             serialize(ser, null, Serializer.PRETTY);
         }
         if (qqs != null && !qqs.isEmpty()) {
@@ -358,14 +369,14 @@
      * null if no existing files
      */
     private Set assignDefaultMetaDataFiles(ClassMetaData[] metas,
-                                           QueryMetaData[] queries, SequenceMetaData[] seqs, int mode,
-                                           Map clsNames) {
+        QueryMetaData[] queries, SequenceMetaData[] seqs, int mode,
+        Map clsNames) {
         Set files = null;
         for (int i = 0; i < metas.length; i++) {
             if (getSourceFile(metas[i]) == null)
                 setSourceFile(metas[i], defaultSourceFile(metas[i]));
             if ((AccessController.doPrivileged(J2DoPrivHelper
-                    .existsAction(getSourceFile(metas[i])))).booleanValue()) {
+                .existsAction(getSourceFile(metas[i])))).booleanValue()) {
                 if (files == null)
                     files = new HashSet();
                 files.add(getSourceFile(metas[i]));
@@ -373,16 +384,16 @@
         }
         for (int i = 0; i < queries.length; i++) {
             if (queries[i].getSourceMode() == MODE_QUERY
-                    || (mode & queries[i].getSourceMode()) == 0)
+                || (mode & queries[i].getSourceMode()) == 0)
                 continue;
             if (queries[i].getSourceFile() == null) {
                 File defaultFile = defaultSourceFile(queries[i], clsNames);
                 queries[i].setSource(defaultFile, queries[i].getSourceScope(), queries[i].getSourceType(),
-                        defaultFile == null ? "" : defaultFile.getPath());
+                    defaultFile == null ? "" : defaultFile.getPath());
             }
             if ((AccessController.doPrivileged(
-                    J2DoPrivHelper.existsAction(queries[i].getSourceFile())))
-                    .booleanValue()) {
+                J2DoPrivHelper.existsAction(queries[i].getSourceFile())))
+                .booleanValue()) {
                 if (files == null)
                     files = new HashSet();
                 files.add(queries[i].getSourceFile());
@@ -392,10 +403,10 @@
             for (int i = 0; i < seqs.length; i++) {
                 if (getSourceFile(seqs[i]) == null)
                     setSourceFile(seqs[i], defaultSourceFile(seqs[i],
-                            clsNames));
+                        clsNames));
                 if ((AccessController.doPrivileged(
-                        J2DoPrivHelper.existsAction(getSourceFile(seqs[i]))))
-                        .booleanValue()) {
+                    J2DoPrivHelper.existsAction(getSourceFile(seqs[i]))))
+                    .booleanValue()) {
                     if (files == null)
                         files = new HashSet();
                     files.add(getSourceFile(seqs[i]));
@@ -413,7 +424,7 @@
      * null if no existing files
      */
     private Set assignDefaultQueryFiles(QueryMetaData[] queries,
-                                        Map clsNames) {
+        Map clsNames) {
         Set files = null;
         for (int i = 0; i < queries.length; i++) {
             if (queries[i].getSourceMode() != MODE_QUERY)
@@ -421,11 +432,11 @@
             if (queries[i].getSourceFile() == null) {
                 File defaultFile = defaultSourceFile(queries[i], clsNames);
                 queries[i].setSource(defaultFile, queries[i].getSourceScope(), queries[i].getSourceType(),
-                        defaultFile == null ? "" : defaultFile.getPath());
+                    defaultFile == null ? "" : defaultFile.getPath());
             }
             if ((AccessController.doPrivileged(
-                    J2DoPrivHelper.existsAction(queries[i].getSourceFile())))
-                    .booleanValue()) {
+                J2DoPrivHelper.existsAction(queries[i].getSourceFile())))
+                .booleanValue()) {
                 if (files == null)
                     files = new HashSet();
                 files.add(queries[i].getSourceFile());
@@ -447,7 +458,7 @@
      */
     protected void parse(MetaDataParser parser, Collection files) {
         try {
-            for (Iterator itr = files.iterator(); itr.hasNext(); )
+            for (Iterator itr = files.iterator(); itr.hasNext();)
                 parser.parse((File) itr.next());
         } catch (IOException ioe) {
             throw new GeneralException(ioe);
@@ -477,7 +488,7 @@
      * Tell the given serialier to write its metadatas.
      */
     protected void serialize(MetaDataSerializer ser, Map<File, String> output,
-                             int flags) {
+        int flags) {
         try {
             if (output == null)
                 ser.serialize(flags);
@@ -493,11 +504,11 @@
      */
     protected void backupAndDelete(Collection files) {
         File file;
-        for (Iterator itr = files.iterator(); itr.hasNext(); ) {
+        for (Iterator itr = files.iterator(); itr.hasNext();) {
             file = (File) itr.next();
             if (Files.backup(file, false) != null)
                 AccessController
-                        .doPrivileged(J2DoPrivHelper.deleteAction(file));
+                    .doPrivileged(J2DoPrivHelper.deleteAction(file));
         }
     }
 
@@ -519,8 +530,8 @@
      * Set the current source file of the given metadata.
      */
     protected void setSourceFile(ClassMetaData meta, File sourceFile) {
-        meta.setSource(sourceFile, meta.getSourceType(), sourceFile != null ?
-                sourceFile.getPath() : "");
+        meta.setSource(sourceFile, meta.getSourceType(), sourceFile != null ? 
+            sourceFile.getPath() : "");
     }
 
     /**
@@ -535,7 +546,7 @@
      */
     protected void setSourceFile(SequenceMetaData meta, File sourceFile) {
         meta.setSource(sourceFile, meta.getSourceScope(),
-                meta.getSourceType());
+            meta.getSourceType());
     }
 
     /**
@@ -547,19 +558,19 @@
      * Return a default file for the given query.
      */
     protected abstract File defaultSourceFile(QueryMetaData query,
-                                              Map clsNames);
+        Map clsNames);
 
     /**
      * Return a default file for the given sequence.
      */
     protected abstract File defaultSourceFile(SequenceMetaData seq,
-                                              Map clsNames);
+        Map clsNames);
 
     /**
      * Create a new metadata parser.
      *
      * @param loading if true, this will be the cached parser used for
-     *                loading metadata
+     * loading metadata
      */
     protected abstract Parser newParser(boolean loading);
 
@@ -579,14 +590,14 @@
      * @param clsNames map of class names to metadatas
      */
     protected ClassMetaData getDefiningMetaData(QueryMetaData query,
-                                                Map clsNames) {
+        Map clsNames) {
         Class def = query.getDefiningType();
         if (def != null)
             return (ClassMetaData) clsNames.get(def.getName());
 
         Map.Entry entry;
         String pkg;
-        for (Iterator itr = clsNames.entrySet().iterator(); itr.hasNext(); ) {
+        for (Iterator itr = clsNames.entrySet().iterator(); itr.hasNext();) {
             entry = (Map.Entry) itr.next();
             pkg = Strings.getPackageName((String) entry.getKey());
             if (pkg.length() == 0)
@@ -595,8 +606,8 @@
         return null;
     }
 
-    public Set<String> getPersistentTypeNames(boolean devpath,
-                                              ClassLoader envLoader) {
+    public Set<String> getPersistentTypeNames(boolean devpath, 
+    	ClassLoader envLoader) {
         // some configured locations might be implicit in spec, so return
         // null if we don't find any classes, rather than if we don't have
         // any locations
@@ -605,20 +616,20 @@
 
         try {
             ClassLoader loader = repos.getConfiguration().
-                    getClassResolverInstance().getClassLoader(getClass(),
-                    envLoader);
+                getClassResolverInstance().getClassLoader(getClass(),
+                envLoader);
             long start = System.currentTimeMillis();
 
             Set names = parsePersistentTypeNames(loader);
             if (names.isEmpty() && devpath)
                 scan(new ClasspathMetaDataIterator(null, newMetaDataFilter()),
-                        newClassArgParser(), names, false, null);
+                    newClassArgParser(), names, false, null);
             else // we don't cache a full dev cp scan
                 _typeNames = names;
 
             if (log.isTraceEnabled())
                 log.trace(_loc.get("found-pcs", String.valueOf(names.size()),
-                        String.valueOf(System.currentTimeMillis() - start)));
+                    String.valueOf(System.currentTimeMillis() - start)));
             return (names.isEmpty()) ? null : names;
         } catch (IOException ioe) {
             throw new GeneralException(ioe);
@@ -629,29 +640,29 @@
      * Parse persistent type names.
      */
     protected Set<String> parsePersistentTypeNames(ClassLoader loader)
-            throws IOException {
+        throws IOException {
         ClassArgParser cparser = newClassArgParser();
         String[] clss;
         Set<String> names = new HashSet<String>();
         if (files != null) {
             File file;
-            for (Iterator itr = files.iterator(); itr.hasNext(); ) {
+            for (Iterator itr = files.iterator(); itr.hasNext();) {
                 file = (File) itr.next();
                 if ((AccessController.doPrivileged(J2DoPrivHelper
-                        .isDirectoryAction(file))).booleanValue()) {
+                    .isDirectoryAction(file))).booleanValue()) {
                     if (log.isTraceEnabled())
                         log.trace(_loc.get("scanning-directory", file));
                     scan(new FileMetaDataIterator(file, newMetaDataFilter()),
-                            cparser, names, true, file);
+                        cparser, names, true, file);
                 } else if (file.getName().endsWith(".jar")) {
                     if (log.isTraceEnabled())
                         log.trace(_loc.get("scanning-jar", file));
                     try {
                         ZipFile zFile = AccessController
-                                .doPrivileged(J2DoPrivHelper
-                                        .newZipFileAction(file));
+                            .doPrivileged(J2DoPrivHelper
+                                .newZipFileAction(file));
                         scan(new ZipFileMetaDataIterator(zFile,
-                                newMetaDataFilter()), cparser, names, true, file);
+                            newMetaDataFilter()), cparser, names, true, file);
                     } catch (PrivilegedActionException pae) {
                         throw (IOException) pae.getException();
                     }
@@ -659,17 +670,17 @@
                     if (log.isTraceEnabled())
                         log.trace(_loc.get("scanning-file", file));
                     clss = cparser.parseTypeNames(new FileMetaDataIterator
-                            (file));
+                        (file));
                     List<String> newNames = Arrays.asList(clss);
                     if (log.isTraceEnabled())
                         log.trace(_loc.get("scan-found-names", newNames, file));
                     names.addAll(newNames);
                     File f = AccessController
-                            .doPrivileged(J2DoPrivHelper
-                                    .getAbsoluteFileAction(file));
+                        .doPrivileged(J2DoPrivHelper
+                            .getAbsoluteFileAction(file));
                     try {
                         mapPersistentTypeNames(AccessController
-                                .doPrivileged(J2DoPrivHelper.toURLAction(f)), clss);
+                            .doPrivileged(J2DoPrivHelper.toURLAction(f)), clss);
                     } catch (PrivilegedActionException pae) {
                         throw (FileNotFoundException) pae.getException();
                     }
@@ -678,22 +689,22 @@
         }
         URL url;
         if (urls != null) {
-            for (Iterator itr = urls.iterator(); itr.hasNext(); ) {
+            for (Iterator itr = urls.iterator(); itr.hasNext();) {
                 url = (URL) itr.next();
                 if ("file".equals(url.getProtocol())) {
                     File file = AccessController
-                            .doPrivileged(J2DoPrivHelper
-                                    .getAbsoluteFileAction(new File(url.getFile())));
+                        .doPrivileged(J2DoPrivHelper
+                            .getAbsoluteFileAction(new File(url.getFile()))); 
                     if (files != null && files.contains(file)) {
                         continue;
                     } else if ((AccessController
-                            .doPrivileged(J2DoPrivHelper.isDirectoryAction(file)))
-                            .booleanValue()) {
+                        .doPrivileged(J2DoPrivHelper.isDirectoryAction(file)))
+                        .booleanValue()) {
                         if (log.isTraceEnabled())
                             log.trace(_loc.get("scanning-directory", file));
                         scan(
-                                new FileMetaDataIterator(file, newMetaDataFilter()),
-                                cparser, names, true, file);
+                            new FileMetaDataIterator(file, newMetaDataFilter()),
+                            cparser, names, true, file);
                         continue;
                     }
                 }
@@ -706,7 +717,7 @@
                     final Object vfsContent = conn.getContent();
                     final URL finalUrl = url;
                     File file = AccessController.doPrivileged(new PrivilegedAction<File>() {
-                        @SuppressWarnings({"rawtypes", "unchecked"})
+                        @SuppressWarnings({ "rawtypes", "unchecked" })
                         public File run() {
                             try {
                                 Class virtualFileClass = Class.forName("org.jboss.vfs.VirtualFile");
@@ -728,23 +739,23 @@
                         if (log.isTraceEnabled())
                             log.trace(_loc.get("scanning-jar-url", url));
                         scan(new ZipFileMetaDataIterator(url,
-                                newMetaDataFilter()), cparser, names, true, url);
+                            newMetaDataFilter()), cparser, names, true, url);
                     } else {
                         if (log.isTraceEnabled())
                             log.trace(_loc.get("scanning-jar-url", url));
                         scan(new JarFileURLMetaDataIterator(url,
-                                newMetaDataFilter()), cparser, names, true, url);
-                    }
+                            newMetaDataFilter()), cparser, names, true, url);
+                    }                   
                 } else if (url.getPath().endsWith(".jar")) {
                     if (log.isTraceEnabled())
                         log.trace(_loc.get("scanning-jar-at-url", url));
                     try {
                         InputStream is = (InputStream)
-                                AccessController.doPrivileged(
-                                        J2DoPrivHelper.openStreamAction(url));
+                            AccessController.doPrivileged(
+                                J2DoPrivHelper.openStreamAction(url));
                         scan(new ZipStreamMetaDataIterator(
-                                new ZipInputStream(is),
-                                newMetaDataFilter()), cparser, names, true, url);
+                            new ZipInputStream(is),
+                            newMetaDataFilter()), cparser, names, true, url);
                     } catch (PrivilegedActionException pae) {
                         throw (IOException) pae.getException();
                     }
@@ -753,10 +764,7 @@
                     if (log.isTraceEnabled()) {
                         log.trace(_loc.get("scanning-osgi-bundle", url));
                     }
-<<<<<<< HEAD
-
-=======
->>>>>>> 1da2cdba
+
                     MetaDataIterator mdi = new OSGiBundleMetaDataIterator(url, newMetaDataFilter());
                     scan(mdi, cparser, names, true, url);
 
@@ -764,27 +772,27 @@
                     // Open an InputStream from the URL and sniff for a zip header.  If it is, then this is
                     // a URL with a jar-formated InputStream, as per the JPA specification.  Otherwise, fall back
                     // to URLMetaDataIterator.
-                    BufferedInputStream is = null;
-
+                    BufferedInputStream is = null; 
+                    
                     try {
                         is = new BufferedInputStream((InputStream) AccessController.
-                                doPrivileged(J2DoPrivHelper.openStreamAction(url)));
+                            doPrivileged(J2DoPrivHelper.openStreamAction(url)));
                     } catch (PrivilegedActionException pae) {
                         throw (IOException) pae.getException();
                     }
-
+                    
                     // Check for zip header magic 0x50 0x4b 0x03 0x04
                     is.mark(0);
-                    boolean zipHeaderMatch = is.read() == 0x50 && is.read() == 0x4b && is.read() == 0x03 &&
-                            is.read() == 0x04;
+                    boolean zipHeaderMatch = is.read() == 0x50 && is.read() == 0x4b && is.read() == 0x03 && 
+                        is.read() == 0x04;
                     is.reset();
-
+                    
                     if (zipHeaderMatch) {
                         // The URL provides a Jar-formatted InputStream, consume it with ZipStreamMetaDataIterator
                         if (log.isTraceEnabled())
                             log.trace(_loc.get("scanning-jar-at-url", url));
                         scan(new ZipStreamMetaDataIterator(new ZipInputStream(is), newMetaDataFilter()),
-                                cparser, names, true, url);
+                            cparser, names, true, url);
                     } else {
                         // Fall back to URLMetaDataIterator
                         if (log.isTraceEnabled())
@@ -795,29 +803,29 @@
                             log.trace(_loc.get("scan-found-names", newNames, url));
                         names.addAll(newNames);
                         mapPersistentTypeNames(url, clss);
-                    }
+                    }                    
                 }
             }
         }
         if (rsrcs != null) {
             String rsrc;
             MetaDataIterator mitr;
-            for (Iterator itr = rsrcs.iterator(); itr.hasNext(); ) {
+            for (Iterator itr = rsrcs.iterator(); itr.hasNext();) {
                 rsrc = (String) itr.next();
                 if (rsrc.endsWith(".jar")) {
                     url = AccessController.doPrivileged(
-                            J2DoPrivHelper.getResourceAction(loader, rsrc));
+                        J2DoPrivHelper.getResourceAction(loader, rsrc)); 
                     if (url != null) {
                         if (log.isTraceEnabled())
                             log.trace(_loc.get("scanning-jar-stream-url", url));
                         try {
                             InputStream is = (InputStream)
-                                    AccessController.doPrivileged(
-                                            J2DoPrivHelper.openStreamAction(url));
+                                AccessController.doPrivileged(
+                                    J2DoPrivHelper.openStreamAction(url));
                             scan(new ZipStreamMetaDataIterator
-                                            (new ZipInputStream(is),
-                                                    newMetaDataFilter()), cparser, names, true,
-                                    url);
+                                (new ZipInputStream(is),
+                                newMetaDataFilter()), cparser, names, true,
+                                url);
                         } catch (PrivilegedActionException pae) {
                             throw (IOException) pae.getException();
                         }
@@ -829,11 +837,11 @@
                     OpenJPAConfiguration conf = repos.getConfiguration();
                     Map peMap = null;
                     if (conf instanceof OpenJPAConfigurationImpl)
-                        peMap = ((OpenJPAConfigurationImpl) conf).getPersistenceEnvironment();
+                        peMap = ((OpenJPAConfigurationImpl)conf).getPersistenceEnvironment();
                     URL puUrl = peMap == null ? null : (URL) peMap.get(PERSISTENCE_UNIT_ROOT_URL);
-                    List<String> mappingFileNames =
-                            peMap == null ? null : (List<String>) peMap.get(MAPPING_FILE_NAMES);
-                    List<URL> jars = peMap == null ? null : (List<URL>) peMap.get(JAR_FILE_URLS);
+                    List<String> mappingFileNames = 
+                        peMap == null ? null : (List<String>) peMap.get(MAPPING_FILE_NAMES);
+                    List<URL> jars = peMap == null ? null : (List<URL>)peMap.get(JAR_FILE_URLS);
                     String puUrlString = puUrl == null ? null : puUrl.toString();
                     if (log.isTraceEnabled())
                         log.trace(_loc.get("pu-root-url", puUrlString));
@@ -855,7 +863,7 @@
                         if (log.isTraceEnabled())
                             log.trace(_loc.get("resource-url", urlString));
                         if (peMap != null) {
-                            //OPENJPA-2102: decode the URL to remove such things a spaces (' ') encoded as '%20'
+                        	//OPENJPA-2102: decode the URL to remove such things a spaces (' ') encoded as '%20'
                             if (puUrlString != null && decode(urlString).indexOf(decode(puUrlString)) != -1) {
                                 urls.add(url);
                             } else if (puORMUrl != null && puORMUrl.equals(url)) {
@@ -888,7 +896,7 @@
                     for (Object obj : urls) {
                         url = (URL) obj;
                         clss = cparser.parseTypeNames(new URLMetaDataIterator
-                                (url));
+                            (url));
                         List<String> newNames = Arrays.asList(clss);
                         if (log.isTraceEnabled())
                             log.trace(_loc.get("scan-found-names", newNames,
@@ -902,14 +910,14 @@
         if (cpath != null) {
             String[] dirs = (String[]) cpath.toArray(new String[cpath.size()]);
             scan(new ClasspathMetaDataIterator(dirs, newMetaDataFilter()),
-                    cparser, names, true, dirs);
+                cparser, names, true, dirs);
         }
         if (types != null)
             names.addAll(types);
 
         if (log.isTraceEnabled())
             log.trace(_loc.get("parse-found-names", names));
-
+        
         return names;
     }
 
@@ -917,8 +925,8 @@
      * Scan for persistent type names using the given metadata iterator.
      */
     private void scan(MetaDataIterator mitr, ClassArgParser cparser, Set names,
-                      boolean mapNames, Object debugContext)
-            throws IOException {
+        boolean mapNames, Object debugContext)
+        throws IOException {
         Map map;
         try {
             map = cparser.mapTypeNames(mitr);
@@ -927,77 +935,76 @@
         }
 
         Map.Entry entry;
-        for (Iterator itr = map.entrySet().iterator(); itr.hasNext(); ) {
+        for (Iterator itr = map.entrySet().iterator(); itr.hasNext();) {
             entry = (Map.Entry) itr.next();
             if (mapNames)
                 mapPersistentTypeNames(entry.getKey(), (String[])
-                        entry.getValue());
+                    entry.getValue());
             List newNames = Arrays.asList((String[]) entry.getValue());
             if (log.isTraceEnabled())
                 log.trace(_loc.get("scan-found-names", newNames, debugContext));
             names.addAll(newNames);
         }
     }
-
+    
     /**
      * Decodes a URL-encoded path string.  For example, an encoded
      * space (%20) is decoded into a normal space (' ') character.
      * Added via OPENJPA-2102.
-     *
      * @param String encoded - the encoded URL string
      * @return String decoded - the decoded string.
      */
     public static String decode(String s) {
-        if (s == null) {
-            return null;
-        }
-
-        int i = s.indexOf('%');
-        if (i == -1) {
-            return s;
-        }
-
-        StringBuilder builder = new StringBuilder();
-        int begin = 0;
-
-        do {
-            builder.append(s, begin, i);
-            begin = i + 3;
-
-            char ch = (char) Integer.parseInt(s.substring(i + 1, begin), 16);
-
-            if ((ch & 0x80) != 0) {
-                // Decode "modified UTF-8".
-
+       if (s == null) {
+          return null;
+       }
+
+       int i = s.indexOf('%');
+       if (i == -1) {
+          return s;
+       }
+
+       StringBuilder builder = new StringBuilder();
+       int begin = 0;
+
+       do {
+          builder.append(s, begin, i);
+          begin = i + 3;
+
+          char ch = (char) Integer.parseInt(s.substring(i + 1, begin), 16);
+
+          if ((ch & 0x80) != 0) {
+             // Decode "modified UTF-8".
+
+             if (s.charAt(begin++) != '%') {
+                throw new IllegalArgumentException();
+             }
+
+             char ch2 = (char) Integer.parseInt(s.substring(begin, begin + 2), 16);
+             begin += 2;
+
+             if ((ch & 0xe0) == 0xc0) {
+                ch = (char) (((ch & 0x1f) << 6) | (ch2 & 0x3f));
+             } else if ((ch & 0xf0) == 0xe0) {
                 if (s.charAt(begin++) != '%') {
-                    throw new IllegalArgumentException();
+                   throw new IllegalArgumentException();
                 }
 
-                char ch2 = (char) Integer.parseInt(s.substring(begin, begin + 2), 16);
+                char ch3 = (char) Integer.parseInt(s.substring(begin, begin + 2), 16);
                 begin += 2;
 
-                if ((ch & 0xe0) == 0xc0) {
-                    ch = (char) (((ch & 0x1f) << 6) | (ch2 & 0x3f));
-                } else if ((ch & 0xf0) == 0xe0) {
-                    if (s.charAt(begin++) != '%') {
-                        throw new IllegalArgumentException();
-                    }
-
-                    char ch3 = (char) Integer.parseInt(s.substring(begin, begin + 2), 16);
-                    begin += 2;
-
-                    ch = (char) (((ch & 0x0f) << 12) | ((ch2 & 0x3f) << 6) | (ch3 & 0x3f));
-                } else {
-                    throw new IllegalArgumentException();
-                }
-            }
-
-            builder.append(ch);
-        } while ((i = s.indexOf('%', begin)) != -1);
-
-        builder.append(s, begin, s.length());
-
-        return builder.toString();
+                ch = (char) (((ch & 0x0f) << 12) | ((ch2 & 0x3f) << 6) | (ch3 & 0x3f));
+             } else {
+                throw new IllegalArgumentException();
+             }
+          }
+
+          builder.append(ch);
+       } while ((i = s.indexOf('%', begin)) != -1);
+
+       builder.append(s, begin, s.length());
+
+       return builder.toString();
     }
 
     /**
@@ -1023,7 +1030,7 @@
      * Internal parser interface.
      */
     public static interface Parser
-            extends MetaDataParser {
+        extends MetaDataParser {
 
         /**
          * Returns the repository for this parser. If none has been set,
@@ -1041,7 +1048,7 @@
      * Internal serializer interface.
      */
     public static interface Serializer
-            extends MetaDataSerializer {
+        extends MetaDataSerializer {
 
         /**
          * The serialization mode according to the expected document type. The
@@ -1073,6 +1080,6 @@
          * Add all components in the given repository to the set to be
          * serialized.
          */
-        public void addAll(MetaDataRepository repos);
+        public void addAll (MetaDataRepository repos);
     }
 }