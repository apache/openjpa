--- conflicted
+++ resolved
@@ -75,16 +75,13 @@
     int WHENSCALAR_VAL = 16;
     int COALESCE_VAL = 17;
     int NULLIF_VAL = 18;
-<<<<<<< HEAD
-    int EXTRACTDTF_VAL = 24;
-    int EXTRACTDTP_VAL = 25;
-=======
     int CEILING_VAL = 19;
     int EXP_VAL = 20;
     int FLOOR_VAL = 21;
     int LN_VAL = 22;
     int SIGN_VAL = 23;
->>>>>>> 4cc30509
+    int EXTRACTDTF_VAL = 24;
+    int EXTRACTDTP_VAL = 25;
 
     /**
      * Initialize the value. This method should recursively initialize any
